#include "ExceptionParser.h"

#include "../Program/ProgramConfig.h"
#include "../logfacility.h"
#include "../threadhelp.h"
#include <format/format.h>

#ifdef WINDOWS
#include "../pol_global_config_win.h"
#else
#include "pol_global_config.h"
#endif

#include <cstddef>
#include <cstring>
#include <errno.h>
#include <signal.h>
#include <stdio.h>
#include <stdlib.h>

#ifndef WINDOWS
#include <arpa/inet.h>
#include <cxxabi.h>
#include <execinfo.h>
#include <netdb.h>
#include <netinet/in.h>
#include <unistd.h>

#define SOCKET int
#else
#include "../Header_Windows.h"
#endif

#define MAX_STACK_TRACE_DEPTH 200
#define MAX_STACK_TRACE_STEP_LENGTH 512

namespace Pol
{
namespace Clib
{
using namespace std;

///////////////////////////////////////////////////////////////////////////////

bool ExceptionParser::m_programAbortReporting = false;
std::string ExceptionParser::m_programAbortReportingServer = "";
std::string ExceptionParser::m_programAbortReportingUrl = "";
std::string ExceptionParser::m_programAbortReportingReporter = "";
std::string ExceptionParser::m_programStart = Pol::Clib::Logging::LogSink::getTimeStamp();

///////////////////////////////////////////////////////////////////////////////

namespace
{
void getSignalDescription( int signal, string& signalName, string& signalDescription )
{
  switch ( signal )
  {
  case 1:
    signalName = "SIGHUP";
    signalDescription = "hangup detected on controlling terminal or death of controlling process";
    break;
  case 2:
    signalName = "SIGINT";
    signalDescription = "interrupt from keyboard";
    break;
  case 3:
    signalName = "SIGQUIT";
    signalDescription = "quit from keyboard";
    break;
  case 4:
    signalName = "SIGILL";
    signalDescription = "illegal Instruction";
    break;
  case 6:
    signalName = "SIGABRT";
    signalDescription = "abort signal from abort()";
    break;
  case 8:
    signalName = "SIGFPE";
    signalDescription = "floating point exception";
    break;
  case 9:
    signalName = "SIGKILL";
    signalDescription = "kill signal";
    break;
  case 10:
    signalName = "SIGBUS";
    signalDescription = "bus error";
    break;
  case 11:
    signalName = "SIGSEGV";
    signalDescription = "invalid memory reference";
    break;
  case 12:
    signalName = "SIGSYS";
    signalDescription = "bad argument to system call";
    break;
  case 13:
    signalName = "SIGPIPE";
    signalDescription = "broken pipe: write to pipe with no readers";
    break;
  case 14:
    signalName = "SIGALRM";
    signalDescription = "timer signal from alarm()";
    break;
  case 15:
    signalName = "SIGTERM";
    signalDescription = "termination signal";
    break;
  case 18:
    signalName = "SIGCONT";
    signalDescription = "continue signal from tty";
    break;
  case 19:
    signalName = "SIGSTOP";
    signalDescription = "stop signal from tty";
    break;
  case 20:
    signalName = "SIGTSTP";
    signalDescription = "stop signal from user (keyboard)";
    break;
  case 16:
  case 30:
    signalName = "SIGUSR1";
    signalDescription = "user-defined signal 1";
    break;
  case 17:
  case 31:
    signalName = "SIGUSR2";
    signalDescription = "user-defined signal 2";
    break;
  default:
    signalName = "unsupported signal";
    signalDescription = "unsupported signal occurred";
    break;
  }
}

void logExceptionSignal( int signal )
{
  string signalName;
  string signalDescription;

  getSignalDescription( signal, signalName, signalDescription );
  printf( "Signal \"%s\"(%d: %s) detected.\n", signalName.c_str(), signal,
          signalDescription.c_str() );
}

string getCompilerVersion()
{
#ifdef LINUX
  char result[256];
#ifdef __clang__
  sprintf( result, "clang %d.%d.%d", __clang_major__, __clang_minor__, __clang_patchlevel__ );
#else
  sprintf( result, "gcc %d.%d.%d", __GNUC__, __GNUC_MINOR__, __GNUC_PATCHLEVEL__ );
#endif
#endif
#ifdef WINDOWS
  string result;
  switch ( _MSC_VER )
  {
  case 1900:
    result = "MSVC++ 14.0 (Visual Studio 2015)";
    break;
  case 1800:
    result = "MSVC++ 12.0 (Visual Studio 2013)";
    break;
  case 1700:
    result = "MSVC++ 11.0 (Visual Studio 2012)";
    break;
  case 1600:
    result = "MSVC++ 10.0 (Visual Studio 2010)";
    break;
  case 1500:
    result = "MSVC++ 9.0 (Visual Studio 2008)";
    break;
  case 1400:
    result = "MSVC++ 8.0 (Visual Studio 2005)";
    break;
  case 1310:
    result = "MSVC++ 7.1 (Visual Studio 2003)";
    break;
  case 1300:
    result = "MSVC++ 7.0";
    break;
  case 1200:
    result = "MSVC++ 6.0";
    break;
  case 1100:
    result = "MSVC++ 5.0";
    break;
  default:
#if ( _MSC_VER > 1800 )
    result = "MSVC++ newer than version 12.0";
#elif ( _MSC_VER < 1100 )
    result = "MSVC++ older than version 5.0";
#else
    result = "MSVC++ (some unsupported version)";
#endif
    break;
  }
#endif

  return result;
}

void doHttpPOST( const string& host, const string& url, const string& content )
{
#define MAXLINE 4096
  char request[MAXLINE + 1];
  SOCKET socketFD;
  char targetIP[INET6_ADDRSTRLEN];

/**
 * prepare the request
 */
#ifdef _MSC_VER
  _snprintf(
#else
  snprintf(
#endif
      request, MAXLINE,
      "POST %s HTTP/1.0\r\n"
      "Host: %s\r\n"
      "Content-Type: application/x-www-form-urlencoded\r\n"
      "User-Agent: POL in-app abort reporting system, %s\r\n"
      "Content-length: %d\r\n\r\n"
      "%s",
      url.c_str(), host.c_str(), POL_VERSION_ID, (int)content.size(), content.c_str() );

  /**
   * DNS lookup if needed
   */
  struct addrinfo* serverAddr;
  struct addrinfo hints;
  memset( &hints, 0, sizeof hints );
  hints.ai_family = AF_UNSPEC;  // IPv4 or IPv6
  hints.ai_flags = AI_ADDRCONFIG;
  hints.ai_socktype = SOCK_STREAM;
  int res = getaddrinfo( host.c_str(), "http", &hints, &serverAddr );
  if ( res != 0 )
  {
    fprintf( stderr, "getaddrinfo() failed for \"%s\" due to \"%s\"(code: %d)\n", host.c_str(),
             gai_strerror( res ), res );
    exit( 1 );
  }

  switch ( serverAddr->ai_addr->sa_family )
  {
  case AF_INET:
    if ( inet_ntop( AF_INET, &( (struct sockaddr_in*)serverAddr->ai_addr )->sin_addr, targetIP,
                    INET_ADDRSTRLEN ) == NULL )
      exit( 1 );
    break;

  case AF_INET6:
    if ( inet_ntop( AF_INET6, &( (struct sockaddr_in*)serverAddr->ai_addr )->sin_addr, targetIP,
                    INET6_ADDRSTRLEN ) == NULL )
      exit( 1 );
    break;

  default:
    fprintf( stderr, "Unknown address family found for %s\n", host.c_str() );
    exit( 1 );
  }

  // create the socket
  socketFD = socket( serverAddr->ai_family, serverAddr->ai_socktype, serverAddr->ai_protocol );

  /**
   * connect to the bug tracking server
   */
  if ( ( res = connect( socketFD, serverAddr->ai_addr, (int)serverAddr->ai_addrlen ) ) != 0 )
  {
    fprintf( stderr, "connect() failed for server \"%s\"(IP: %s) due \"%s\"(%d)\n", host.c_str(),
             targetIP, strerror( errno ), errno );
    exit( 1 );
  }

  freeaddrinfo( serverAddr );  // not needed anymore

/**
 * send the request
 */
#ifndef _WIN32
  send( socketFD, request, strlen( request ), MSG_NOSIGNAL );
#else
  send( socketFD, request, (int)strlen( request ), 0 );
#endif
  printf( "Abort report was sent to %s%s (IP: %s)\n", host.c_str(), url.c_str(), targetIP );

  /**
   * wait for some answers and print them on the screen
   */
  ssize_t readBytes;
  char answer[MAXLINE + 1];

#ifndef _WIN32
  while ( ( readBytes = recv( socketFD, answer, MAXLINE, MSG_NOSIGNAL ) ) > 0 )
  {
#else
  while ( ( readBytes = recv( socketFD, answer, MAXLINE, 0 ) ) > 0 )
  {
#endif
    answer[readBytes] = '\0';
    printf( "Answer from bug tracking server:\n%s\n", answer );
    // skip the received answer and proceed
  }

// close the socket to the bug tracking server
#ifndef _WIN32
  close( socketFD );
#else
  closesocket( socketFD );
#endif
}
}  // namespace

void ExceptionParser::reportProgramAbort( const string& stackTrace, const string& reason )
{
<<<<<<< HEAD
    /**
     * set some default values if the abort occurs too early and pol.cfg wasn't parsed yet
     */
    string host = "polserver.com";
    string url = "/pol/report_program_abort.php";
    if((m_programAbortReportingServer.c_str() != NULL) && (m_programAbortReportingServer != ""))
    {
        host = m_programAbortReportingServer;
        if(m_programAbortReportingUrl.c_str() != NULL)
            url = m_programAbortReportingUrl;
    }

    // create the abort description for the subsequent POST request
    string content = "email=" + m_programAbortReportingReporter + "&"
                     "bin=" + PROG_CONFIG::programName() + "&"
                     "start_time=" + m_programStart + "&"
                     "abort_time=" + Pol::Clib::Logging::LogSink::getTimeStamp() + "&"
                     "reason=" + reason + "&"
                     "trace=" + stackTrace + "&"
                     "comp=" + getCompilerVersion() + "&"
                     "comp_time=" POL_BUILD_DATETIME + "&"
                     "build_target=" + POL_BUILD_TARGET + "&"
                     "build_revision=" POL_VERSION_ID "&"
                     "misc=";

    // execute the POST request
    doHttpPOST(host, url, content);
=======
  /**
   * set some default values if the abort occurs too early and pol.cfg wasn't parsed yet
   */
  string host = "polserver.com";
  string url = "/pol/report_program_abort.php";
  if ( ( m_programAbortReportingServer.c_str() != NULL ) &&
       ( m_programAbortReportingServer != "" ) )
  {
    host = m_programAbortReportingServer;
    if ( m_programAbortReportingUrl.c_str() != NULL )
      url = m_programAbortReportingUrl;
  }

  // create the abort description for the subsequent POST request
  string content = "email=" + m_programAbortReportingReporter +
                   "&"
                   "bin=" +
                   PROG_CONFIG::programName() +
                   "&"
                   "start_time=" +
                   m_programStart +
                   "&"
                   "abort_time=" +
                   Pol::Clib::Logging::LogSink::getTimeStamp() +
                   "&"
                   "reason=" +
                   reason +
                   "&"
                   "trace=" +
                   stackTrace +
                   "&"
                   "comp=" +
                   getCompilerVersion() +
                   "&"
                   "comp_time=" POL_BUILD_DATE "(" POL_BUILD_TIME
                   ")&"
                   "build_target=" +
                   POL_BUILD_TARGET +
                   "&"
                   "build_revision=" POL_VERSION_ID
                   "&"
                   "misc=";

  // execute the POST request
  doHttpPOST( host, url, content );
>>>>>>> 63ec22f1
}

void ExceptionParser::handleExceptionSignal( int signal )
{
  switch ( signal )
  {
  case SIGILL:
  case SIGFPE:
  case SIGSEGV:
  case SIGTERM:
  case SIGABRT:
  {
    /**
     * inform the user about the program abort
     */
    printf(
        "########################################################################################"
        "\n" );
    if ( m_programAbortReporting )
      printf( "POL will exit now. The following will be sent to the POL developers:\n\n" );
    else
      printf(
          "POL will exit now. Please, post the following to the forum: "
          "http://forums.polserver.com/.\n" );
    string tStackTrace = ExceptionParser::getTrace();
    printf( tStackTrace.c_str() );
    printf( "Admin contact: %s\n", m_programAbortReportingReporter.c_str() );
    printf( "Executable: %s\n", PROG_CONFIG::programName().c_str() );
    printf( "Start time: %s\n", m_programStart.c_str() );
    printf( "Current time: %s\n", Pol::Clib::Logging::LogSink::getTimeStamp().c_str() );
    printf( "\n" );
    printf( "Stack trace:\n%s", tStackTrace.c_str() );
    printf( "\n" );
    printf( "Compiler: %s\n", getCompilerVersion().c_str() );
    printf( "Compile time: %s\n", POL_BUILD_TIME );
    printf( "Build target: %s\n", POL_BUILD_TARGET );
    printf( "Build revision: %s\n", POL_VERSION_ID );
#ifndef _WIN32
    printf( "GNU C library (compile time): %d.%d\n", __GLIBC__, __GLIBC_MINOR__ );
#endif
    printf( "\n" );
    printf(
        "########################################################################################"
        "\n" );
    fflush( stdout );

    /**
     * use the program abort reporting system
     */
    if ( m_programAbortReporting )
    {
<<<<<<< HEAD
        case SIGILL:
        case SIGFPE:
        case SIGSEGV:
        case SIGTERM:
        case SIGABRT:
            {
                /**
                 * inform the user about the program abort
                 */
                printf("########################################################################################\n");
                if(m_programAbortReporting)
                    printf("POL will exit now. The following will be sent to the POL developers:\n\n");
                else
                    printf("POL will exit now. Please, post the following to the forum: http://forums.polserver.com/.\n");
                string tStackTrace = ExceptionParser::getTrace();
                printf(tStackTrace.c_str());
                printf("Admin contact: %s\n", m_programAbortReportingReporter.c_str());
                printf("Executable: %s\n", PROG_CONFIG::programName().c_str());
                printf("Start time: %s\n", m_programStart.c_str());
                printf("Current time: %s\n", Pol::Clib::Logging::LogSink::getTimeStamp().c_str());
                printf("\n");
                printf("Stack trace:\n%s", tStackTrace.c_str());
                printf("\n");
                printf("Compiler: %s\n", getCompilerVersion().c_str());
                printf("Compile time: %s\n", POL_BUILD_DATETIME);
                printf("Build target: %s\n", POL_BUILD_TARGET);
                printf("Build revision: %s\n", POL_VERSION_ID);
                #ifndef _WIN32
                    printf("GNU C library (compile time): %d.%d\n", __GLIBC__, __GLIBC_MINOR__);
                #endif
                printf("\n");
                printf("########################################################################################\n");
                fflush(stdout);

                /**
                 * use the program abort reporting system
                 */
                if(m_programAbortReporting)
                {
                    string signalName;
                    string signalDescription;

                    getSignalDescription(signal, signalName, signalDescription);
                    ExceptionParser::reportProgramAbort(tStackTrace, "CRASH caused by signal " + signalName + " (" + signalDescription + ")");
                }

                // finally, go to hell
                exit(1);
            }
            break;
        default:
            break;
=======
      string signalName;
      string signalDescription;

      getSignalDescription( signal, signalName, signalDescription );
      ExceptionParser::reportProgramAbort(
          tStackTrace, "CRASH caused by signal " + signalName + " (" + signalDescription + ")" );
>>>>>>> 63ec22f1
    }

    // finally, go to hell
    exit( 1 );
  }
  break;
  default:
    break;
  }
}

///////////////////////////////////////////////////////////////////////////////

ExceptionParser::ExceptionParser() {}

ExceptionParser::~ExceptionParser() {}

  ///////////////////////////////////////////////////////////////////////////////

#ifndef _WIN32
string ExceptionParser::getTrace()
{
  string result;

  void* stackTrace[MAX_STACK_TRACE_DEPTH];
  int stackTraceSize;
  char** stackTraceList;
  int stackTraceStep = 0;
  char* stringBuf = (char*)malloc( MAX_STACK_TRACE_STEP_LENGTH );

  stackTraceSize = backtrace( stackTrace, MAX_STACK_TRACE_DEPTH );
  stackTraceList = backtrace_symbols( stackTrace, stackTraceSize );

  size_t funcNameSize = 256;
  char* funcnName = (char*)malloc( funcNameSize );

  // iterate over all entries and do the demangling
  for ( int i = 0; i < stackTraceSize; i++ )
  {
    // get the pointers to the name, offset and end of offset
    char* beginFuncName = nullptr;
    char* beginFuncOffset = nullptr;
    char* endFuncOffset = nullptr;
    char* beginBinaryName = stackTraceList[i];
    char* beginBinaryOffset = nullptr;
    char* endBinaryOffset = nullptr;
    for ( char* entryPointer = stackTraceList[i]; *entryPointer; ++entryPointer )
    {
      if ( *entryPointer == '(' )
      {
        beginFuncName = entryPointer;
      }
      else if ( *entryPointer == '+' )
      {
        beginFuncOffset = entryPointer;
      }
      else if ( *entryPointer == ')' && beginFuncOffset )
      {
        endFuncOffset = entryPointer;
      }
      else if ( *entryPointer == '[' )
      {
        beginBinaryOffset = entryPointer;
      }
      else if ( *entryPointer == ']' && beginBinaryOffset )
      {
        endBinaryOffset = entryPointer;
        break;
      }
    }

    // set the default value for the output line
    sprintf( stringBuf, "\n" );

    bool parse_succeeded = beginFuncName && beginFuncOffset && endFuncOffset && beginBinaryOffset &&
                           endBinaryOffset && beginFuncName < beginFuncOffset;

    // get the detailed values for the output line if available
    if ( parse_succeeded )
    {
      // terminate the C strings
      *beginFuncName++ = '\0';
      *beginFuncOffset++ = '\0';
      *endFuncOffset = '\0';
      *beginBinaryOffset++ = '\0';
      *endBinaryOffset = '\0';

      int res;
      funcnName = abi::__cxa_demangle( beginFuncName, funcnName, &funcNameSize, &res );
      unsigned int binaryOffset = strtoul( beginBinaryOffset, NULL, 16 );
      if ( res == 0 )
      {
        string funcnNameStr = ( funcnName ? funcnName : "" );
        if ( funcnName && strncmp( funcnName, "Pol::", 5 ) == 0 )
          funcnNameStr = ">> " + funcnNameStr;

        if ( beginBinaryName && strlen( beginBinaryName ) )
          sprintf( stringBuf, "#%02d 0x%016x in %s:[%s] from %s\n", stackTraceStep, binaryOffset,
                   funcnNameStr.c_str(), beginFuncOffset, beginBinaryName );
        else
          sprintf( stringBuf, "#%02d 0x%016x in %s from %s\n", stackTraceStep, binaryOffset,
                   funcnNameStr.c_str(), beginFuncOffset );
        stackTraceStep++;
      }
      else
      {
        if ( beginBinaryName && strlen( beginBinaryName ) )
          sprintf( stringBuf, "#%02d 0x%016x in %s:[%s] from %s\n", stackTraceStep, binaryOffset,
                   beginFuncName, beginFuncOffset, beginBinaryName );
        else
          sprintf( stringBuf, "#%02d 0x%016x in %s:[%s]\n", stackTraceStep, binaryOffset,
                   beginFuncName, beginFuncOffset );
        stackTraceStep++;
      }
    }
    else
    {
      // print the raw trace, as it is better than nothing
      sprintf( stringBuf, "#%02d %s\n", stackTraceStep, stackTraceList[i] );
      stackTraceStep++;
    }

    // append the line to the result
    result += string( stringBuf );
  }

  // memory cleanup
  free( funcnName );
  free( stackTraceList );
  free( stringBuf );

  return result;
}

static void handleSignalLinux( int signal, siginfo_t* signalInfo, void* arg )
{
  (void)arg;
  logExceptionSignal( signal );
  if ( signalInfo != NULL )
  {
    if ( signal == SIGSEGV )
    {
      if ( signalInfo->si_addr != NULL )
        printf( "Segmentation fault detected - faulty memory reference at location: %p\n",
                signalInfo->si_addr );
      else
        printf( "Segmentation fault detected - null pointer reference\n" );
    }
    if ( signalInfo->si_errno != 0 )
      printf( "This signal occurred because \"%s\"(%d)\n", strerror( signalInfo->si_errno ),
              signalInfo->si_errno );
    if ( signalInfo->si_code != 0 )
      printf( "Signal code is %d\n", signalInfo->si_code );
  }
  ExceptionParser::handleExceptionSignal( signal );
}

static void handleStackTraceRequestLinux( int signal, siginfo_t* signalInfo, void* arg )
{
  (void)signal;
  (void)signalInfo;
  (void)arg;
  threadhelp::ThreadMap::Contents threadDesc;
  threadhelp::threadmap.CopyContents( threadDesc );

  fmt::Writer output;
  output << "STACK TRACE for thread \"" << threadDesc[pthread_self()] << "\"(" << pthread_self()
         << "):\n";
  output << ExceptionParser::getTrace() << "\n";

  // print to stdout
  printf( "%s", output.c_str() );

  // print to error output
  POLLOG_ERROR << output.str();

  // wait here for logging facility to make sure everything was processed
  if ( Clib::Logging::global_logger )
    Clib::Logging::global_logger->wait_for_empty_queue();
}

void ExceptionParser::logAllStackTraces()
{
  threadhelp::ThreadMap::Contents threadsDesc;
  threadhelp::threadmap.CopyContents( threadsDesc );
  for ( const auto& threadDesc : threadsDesc )
  {
    pthread_t threadID = (pthread_t)threadDesc.first;

    if ( pthread_kill( threadID, SIGUSR1 ) != 0 )
    {
      fmt::Writer output;
      output << "pthread_kill() failed to send SIGUSR1 to thread " << threadsDesc[threadID] << "("
             << threadID << ")\n";
      fprintf( stderr, "%s", output.c_str() );
    }
  }
}

void ExceptionParser::initGlobalExceptionCatching()
{
  struct sigaction sigAction;

  memset( &sigAction, 0, sizeof( sigAction ) );
  sigemptyset( &sigAction.sa_mask );
  sigAction.sa_sigaction = handleSignalLinux;
  sigAction.sa_flags = SA_SIGINFO;
  sigaction( SIGINT, &sigAction, NULL );
  sigaction( SIGTERM, &sigAction, NULL );
  sigaction( SIGSEGV, &sigAction, NULL );
  sigaction( SIGABRT, &sigAction, NULL );
  sigAction.sa_sigaction = handleStackTraceRequestLinux;
  sigaction( SIGUSR1, &sigAction, NULL );

  // set handler stack
  stack_t tStack;
  tStack.ss_sp = malloc( SIGSTKSZ );
  if ( tStack.ss_sp == NULL )
  {
    printf( "Could not allocate signal handler stack\n" );
    exit( 1 );
  }
  tStack.ss_size = SIGSTKSZ;
  tStack.ss_flags = 0;
  if ( sigaltstack( &tStack, NULL ) == -1 )
  {
    printf( "Could not set signal handler stack\n" );
    exit( 1 );
  }
}
#else   // _WIN32
string ExceptionParser::getTrace()
{
  string result;

  return result;
}

void ExceptionParser::logAllStackTraces() {}

void ExceptionParser::initGlobalExceptionCatching() {}
#endif  // _WIN32

void ExceptionParser::configureProgramAbortReportingSystem( bool active, std::string server,
                                                            std::string url, std::string reporter )
{
  m_programAbortReporting = active;
  m_programAbortReportingServer = std::move( server );
  m_programAbortReportingUrl = std::move( url );
  m_programAbortReportingReporter = std::move( reporter );
}

bool ExceptionParser::programAbortReporting()
{
  return m_programAbortReporting;
}

///////////////////////////////////////////////////////////////////////////////
}
}  // namespaces<|MERGE_RESOLUTION|>--- conflicted
+++ resolved
@@ -320,35 +320,6 @@
 
 void ExceptionParser::reportProgramAbort( const string& stackTrace, const string& reason )
 {
-<<<<<<< HEAD
-    /**
-     * set some default values if the abort occurs too early and pol.cfg wasn't parsed yet
-     */
-    string host = "polserver.com";
-    string url = "/pol/report_program_abort.php";
-    if((m_programAbortReportingServer.c_str() != NULL) && (m_programAbortReportingServer != ""))
-    {
-        host = m_programAbortReportingServer;
-        if(m_programAbortReportingUrl.c_str() != NULL)
-            url = m_programAbortReportingUrl;
-    }
-
-    // create the abort description for the subsequent POST request
-    string content = "email=" + m_programAbortReportingReporter + "&"
-                     "bin=" + PROG_CONFIG::programName() + "&"
-                     "start_time=" + m_programStart + "&"
-                     "abort_time=" + Pol::Clib::Logging::LogSink::getTimeStamp() + "&"
-                     "reason=" + reason + "&"
-                     "trace=" + stackTrace + "&"
-                     "comp=" + getCompilerVersion() + "&"
-                     "comp_time=" POL_BUILD_DATETIME + "&"
-                     "build_target=" + POL_BUILD_TARGET + "&"
-                     "build_revision=" POL_VERSION_ID "&"
-                     "misc=";
-
-    // execute the POST request
-    doHttpPOST(host, url, content);
-=======
   /**
    * set some default values if the abort occurs too early and pol.cfg wasn't parsed yet
    */
@@ -383,8 +354,8 @@
                    "comp=" +
                    getCompilerVersion() +
                    "&"
-                   "comp_time=" POL_BUILD_DATE "(" POL_BUILD_TIME
-                   ")&"
+                   "comp_time=" POL_BUILD_DATETIME
+                   "&"
                    "build_target=" +
                    POL_BUILD_TARGET +
                    "&"
@@ -394,7 +365,6 @@
 
   // execute the POST request
   doHttpPOST( host, url, content );
->>>>>>> 63ec22f1
 }
 
 void ExceptionParser::handleExceptionSignal( int signal )
@@ -446,67 +416,12 @@
      */
     if ( m_programAbortReporting )
     {
-<<<<<<< HEAD
-        case SIGILL:
-        case SIGFPE:
-        case SIGSEGV:
-        case SIGTERM:
-        case SIGABRT:
-            {
-                /**
-                 * inform the user about the program abort
-                 */
-                printf("########################################################################################\n");
-                if(m_programAbortReporting)
-                    printf("POL will exit now. The following will be sent to the POL developers:\n\n");
-                else
-                    printf("POL will exit now. Please, post the following to the forum: http://forums.polserver.com/.\n");
-                string tStackTrace = ExceptionParser::getTrace();
-                printf(tStackTrace.c_str());
-                printf("Admin contact: %s\n", m_programAbortReportingReporter.c_str());
-                printf("Executable: %s\n", PROG_CONFIG::programName().c_str());
-                printf("Start time: %s\n", m_programStart.c_str());
-                printf("Current time: %s\n", Pol::Clib::Logging::LogSink::getTimeStamp().c_str());
-                printf("\n");
-                printf("Stack trace:\n%s", tStackTrace.c_str());
-                printf("\n");
-                printf("Compiler: %s\n", getCompilerVersion().c_str());
-                printf("Compile time: %s\n", POL_BUILD_DATETIME);
-                printf("Build target: %s\n", POL_BUILD_TARGET);
-                printf("Build revision: %s\n", POL_VERSION_ID);
-                #ifndef _WIN32
-                    printf("GNU C library (compile time): %d.%d\n", __GLIBC__, __GLIBC_MINOR__);
-                #endif
-                printf("\n");
-                printf("########################################################################################\n");
-                fflush(stdout);
-
-                /**
-                 * use the program abort reporting system
-                 */
-                if(m_programAbortReporting)
-                {
-                    string signalName;
-                    string signalDescription;
-
-                    getSignalDescription(signal, signalName, signalDescription);
-                    ExceptionParser::reportProgramAbort(tStackTrace, "CRASH caused by signal " + signalName + " (" + signalDescription + ")");
-                }
-
-                // finally, go to hell
-                exit(1);
-            }
-            break;
-        default:
-            break;
-=======
       string signalName;
       string signalDescription;
 
       getSignalDescription( signal, signalName, signalDescription );
       ExceptionParser::reportProgramAbort(
           tStackTrace, "CRASH caused by signal " + signalName + " (" + signalDescription + ")" );
->>>>>>> 63ec22f1
     }
 
     // finally, go to hell
