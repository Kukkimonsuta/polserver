--- conflicted
+++ resolved
@@ -21,10 +21,7 @@
 #include "stlutil.h"
 #include "strutil.h"
 #include <format/format.h>
-<<<<<<< HEAD
 #include <utf8/utf8.h>
-=======
->>>>>>> d5ef72a9
 
 
 namespace Pol
