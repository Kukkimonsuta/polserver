--- conflicted
+++ resolved
@@ -161,34 +161,6 @@
 }
 #endif
 
-<<<<<<< HEAD
-	static bool in_ex_handler = false;
-	void alt_se_trans_func( unsigned int u, _EXCEPTION_POINTERS* pExp )
-	{
-      INFO_PRINT << "In trans_func.\n";
-	  if( in_ex_handler )
-	  {
-        POLLOG_INFO << "recursive structured exception\n";
-	  }
-	  else
-	  {
-		in_ex_handler = true;
-        POLLOG_INFO.Format( "Structured exception in {} compiled on {}\n" ) << POL_BUILD_DATETIME;
-
-		MSJExceptionHandler::MSJUnhandledExceptionFilter( pExp );
-		in_ex_handler = false;
-	  }
-	  throw structured_exception( u );
-	}
-
-	void InstallOldStructuredExceptionHandler( void )
-	{
-	  if( !IsDebuggerPresent() )
-	  {
-		_set_se_translator( alt_se_trans_func );
-	  }
-	}
-=======
 static bool in_ex_handler = false;
 void alt_se_trans_func( unsigned int u, _EXCEPTION_POINTERS* pExp )
 {
@@ -201,7 +173,7 @@
   {
     in_ex_handler = true;
     POLLOG_INFO.Format( "Structured exception in {} compiled on {} at {}\n" )
-        << POL_BUILD_DATE << POL_BUILD_TIME;
+        << POL_BUILD_DATETIME;
 
     MSJExceptionHandler::MSJUnhandledExceptionFilter( pExp );
     in_ex_handler = false;
@@ -216,7 +188,6 @@
     _set_se_translator( alt_se_trans_func );
   }
 }
->>>>>>> 63ec22f1
 
 #endif
 }
