/** @file
 *
 * @par History
 * - 2005/01/24 Shinigami: added ObjMember character.spyonclient2 to get data from packet 0xd9 (Spy
 * on Client 2)
 * - 2005/03/09 Shinigami: added Prop Character::Delay_Mod [ms] for WeaponDelay
 * - 2005/04/04 Shinigami: added Prop Character::CreatedAt [PolClock]
 * - 2005/05/24 Shinigami: added ObjMethod account.delete() to delete this account
 * - 2005/05/25 Shinigami: added ObjMethod account.split( newacctname : string, index : 1..5 )
 *                         to create a new account and move character to it
 * - 2005/05/25 Shinigami: added ObjMethod account.move_char( destacctname : string, index : 1..5 )
 *                         to move character from this account to destaccount
 * - 2005/08/29 Shinigami: character.spyonclient2 renamed to character.clientinfo
 * - 2005/09/12 Shinigami: added ObjMethods packet.GetIntxxFlipped and packet.SetIntxxFlipped (Byte
 * Order)
 * - 2005/10/02 Shinigami: added Prop Script.attached_to and Script.controller
 * - 2005/11/26 Shinigami: changed "strcmp" into "stricmp" to suppress Script Errors
 * - 2005/12/06 MuadDib:   Added uclang member for storing UC language from client.
 * - 2006/05/16 Shinigami: added Prop Character.Race [RACE_* Constants] to support Elfs
 * - 2006/09/16 Shinigami: added ObjMethods packet.GetUnicodeStringFlipped and
 * packet.SetUnicodeStringFlipped (Byte Order)
 * - 2007/07/09 Shinigami: added Prop Character.isUOKR [bool] - UO:KR client used?
 * - 2008/07/08 Turley:    Added character.movemode - returns the MoveMode like given in NPCDesc
 *                         Added item.stackable - Is item stackable?
 * - 2008/12/17 MuadDub:   Added item.tile_layer - returns layer entry from tiledata/tiles.cfg
 * - 2009/08/06 MuadDib:   Removed PasswordOnlyHash support
 *                         GetGottenBy Method
 * - 2009/08/19 Turley:    Added character.uo_expansion_client
 * - 2009/08/25 Shinigami: STLport-5.2.1 fix: ParseErrorStr and ReservedWord changed little bit
 * - 2009/09/06 Turley:    Removed chr.isUOKR added chr.ClientType
 * - 2009/10/09 Turley:    Added spellbook.spells() & .hasspell() methods
 * - 2009/10/10 Turley:    Added spellbook.addspell() & .removespell() methods
 * - 2009/10/14 Turley:    Added char.deaf() methods & char.deafened member
 * - 2011/12/13 Tomi:      Boat members MBR_COMPONENT, MBR_HULL, MBR_ROPE, MBR_SAILS, MBR_WHEEL,
 * MBR_TILLER, MBR_RUDDER, MBR_STORAGE, MBR_WEAPONSLOT
 * - 2012/02/02 Tomi:      Multi member MBR_MULTIID
 * - 2012/03/26 Tomi:      Added MBR_LASTCOORD
 * - 2012/04/14 Tomi:      Added MBR_FACETID for new map message packet
 * - 2012/04/15 Tomi:      Added MBR_EDITABLE for maps
 * - 2012/06/02 Tomi:      Added MBR_ACTIVE_SKILL and MBR_CASTING_SPELL for characters
 */

#include "parser.h"

#include <cctype>
#include <cstddef>
#include <cstdlib>
#include <cstring>
#include <mutex>
#include <string>
#include <unordered_map>

#include "../clib/clib.h"
#include "../clib/logfacility.h"
#include "../clib/passert.h"
#include "../clib/rawtypes.h"
#include "../clib/strutil.h"
#include "../clib/unittest.h"
#include "compctx.h"
#include "compilercfg.h"
#include "expression.h"
#include "fmodule.h"
#include "impstr.h"
#include "modules.h"
#include "objmembers.h"
#include "objmethods.h"
#include "token.h"
#include "tokens.h"
#include <format/format.h>

namespace Pol
{
namespace Bscript
{
static void init_tables();

Parser::Parser() : quiet( 0 ), err( PERR_NONE ), contains_tabs( false )
{
  memset( &ext_err, 0, sizeof( ext_err ) );
  memset( &buffer, 0, sizeof( buffer ) );
  init_tables();
}

<<<<<<< HEAD
const char* ParseErrorStr[PERR_NUM_ERRORS] = { "(No Error, or not specified)",
                                               "Unexpected ')'",
                                               "Missing '('",
                                               "Missing ')'",
                                               "Bad Token",
                                               "Unknown Operator",
                                               "Waaah!",
                                               "Unterminated String Literal",
                                               "Invalid escape sequence in String",
                                               "Too Few Arguments",
                                               "Too Many Arguments",
                                               "Unexpected Comma",
                                               "Illegal Construction",
                                               "Missing ';'",
                                               "Token not legal here",
                                               "Procedure calls not allowed here",
                                               "Unexpected Semicolon",
                                               "Expected 'while'",
                                               "Unexpected ']'",
=======
const char* ParseErrorStr[PERR_NUM_ERRORS] = {"(No Error, or not specified)",
                                              "Unexpected ')'",
                                              "Missing '('",
                                              "Missing ')'",
                                              "Bad Token",
                                              "Unknown Operator",
                                              "Waaah!",
                                              "Unterminated String Literal",
                                              "Invalid escape sequence in String",
                                              "Too Few Arguments",
                                              "Too Many Arguments",
                                              "Unexpected Comma",
                                              "Illegal Construction",
                                              "Missing ';'",
                                              "Token not legal here",
                                              "Procedure calls not allowed here",
                                              "Unexpected Semicolon",
                                              "Expected 'while'",
                                              "Unexpected ']'",
>>>>>>> 5b7c0f38
                                              "Missing ']'",
                                              "EOF when expecting a terminator"};
char operator_brk[] = "+-/*(),<=>,:;%";

char ident_allowed[] =
    "ABCDEFGHIJKLMNOPQRSTUVWXYZ"
    "abcdefghijklmnopqrstuvwxyz"
    "0123456789"
    "_";  // $%@& removed 9/17/1998 Syz


int allowed_table[8][8] = {
    /* this token is a(n)... */
    /*           binary   unary
     * TERMINATOR OPERAND OPERATOR OPERATOR LPAREN RPAREN  LBRACK  RBRACK*/
    /* Last token was a(n)... */
    { 1, 1, 0, 1, 1, 0, 0, 0 }, /* TERMINATOR */
    { 1, 0, 1, 0, 0, 1, 1, 1 }, /* OPERAND */
    { 0, 1, 0, 1, 1, 0, 0, 0 }, /* BINARY OPERATOR */
    { 0, 1, 0, 0, 1, 0, 0, 0 }, /* UNARY OPERATOR */
    { 0, 1, 0, 1, 1, 0, 0, 0 }, /* LEFT PARENTHESIS */
    { 1, 0, 1, 0, 0, 1, 0, 1 }, /* RIGHT PARENTHESIS */
    { 0, 1, 0, 0, 1, 0, 1, 0 }, /* LEFT BRACKET */
    { 1, 0, 1, 0, 0, 1, 1, 1 }, /* RIGHT BRACKET */
    /* Separators are always allowed.  Terminators are mostly always allowed. */
};
/* examples matrix: -- connected denotes unary operator

legal:
{  TT     T AB       T -AB  T (               },
{  AB T        AB +           AB )  A[    A]  },
{       * AB         *-    * (              },
{        -AB            -(              },
{       ( AB         (-    ( (              },
{  ) T        ) -            ) )      )]  }
{       [A    .    [-    [(       [[     .  }
{  ] T   .      ] *     .     .    ])   ][    ][  }

illegal:
{            T b-A          T )  T [    T ]   },
{      AB AB        AB~   AB (              },
{  * T        * /            - )  *[    *]  },
{  b- T        -*    --         -)  -[    -]  },
{  ( T        ( *            ( )  ([    (]  },
{       ) AB         )-    ) (      )[      }
{  [ T        [+             [)       []  }
{       ]A         ]-    ] (           .  }

*/


/* operator characters      // (and precedence table)
    ( )   [ ]
    + - (unary-arithmetic)   ! (unary-logical)  ~ (unary-boolean)
    * / %
    + -
    < <= > >=
    == <>
    &  (band ?)
    ^  (bxor ?)
    |  (bor  ?)
    and
    or
    :=
    ,

    Problem: How to recognize a unary operator?
    Proposed solution: If a binary operator would be legal, use it
    otherwise, it must be a unary operator.
    Examples: (-5+7)
    1) grabs '('.  now only lparens and operands are legal.
    2) grabs '-'.  Since this is a binary operator (TYP_OPERATOR)
    by default, this is illegal.  Since it is illegal,
    parseToken() tries the unary operator table, and finds it.
    ( now, only left parens and operands are legal. )
    3) gets 5, an operand.
    Alternative: Pass getToken()a parameter denoting what is legal and
    let it ignore possibilities that are illegal.

    See end of file for handling unary operators
    */

/*
        The precedence table should be split from the operator
        recognition table, because some operators are words and
        have to be picked up in the reserved word table.
        */


Operator binary_operators[] = {

    { "(", TOK_LPAREN, PREC_PAREN, TYP_LEFTPAREN, false, false },
    { ")", TOK_RPAREN, PREC_PAREN, TYP_RIGHTPAREN, false, false },
    { "[", TOK_LBRACKET, PREC_PAREN, TYP_LEFTBRACKET, false, false },
    { "]", TOK_RBRACKET, PREC_PAREN, TYP_RIGHTBRACKET, false, false },
    { "{", TOK_LBRACE, PREC_PAREN, TYP_LEFTBRACE, false, false },
    { "}", TOK_RBRACE, PREC_PAREN, TYP_RIGHTBRACE, false, false },

    { ".", TOK_MEMBER, PREC_PAREN, TYP_OPERATOR, true, false },
    { "->", TOK_DICTKEY, PREC_ASSIGN, TYP_RESERVED, false, false },

    { "*", TOK_MULT, PREC_MULT, TYP_OPERATOR, true, false },
    { "/", TOK_DIV, PREC_MULT, TYP_OPERATOR, true, false },
    { "%", TOK_MODULUS, PREC_MULT, TYP_OPERATOR, true, false },

    { "+", TOK_ADD, PREC_PLUS, TYP_OPERATOR, true, false },
    { "-", TOK_SUBTRACT, PREC_PLUS, TYP_OPERATOR, true, false },

    { "+=", TOK_PLUSEQUAL, PREC_ASSIGN, TYP_OPERATOR, false, false },
    { "-=", TOK_MINUSEQUAL, PREC_ASSIGN, TYP_OPERATOR, false, false },
    { "*=", TOK_TIMESEQUAL, PREC_ASSIGN, TYP_OPERATOR, false, false },
    { "/=", TOK_DIVIDEEQUAL, PREC_ASSIGN, TYP_OPERATOR, false, false },
    { "%=", TOK_MODULUSEQUAL, PREC_ASSIGN, TYP_OPERATOR, false, false },

    { "<=", TOK_LESSEQ, PREC_LESSTHAN, TYP_OPERATOR, false, false },
    { "<", TOK_LESSTHAN, PREC_LESSTHAN, TYP_OPERATOR, true, false },
    { ">=", TOK_GREQ, PREC_LESSTHAN, TYP_OPERATOR, false, false },
    { ">", TOK_GRTHAN, PREC_LESSTHAN, TYP_OPERATOR, true, false },

    { ">>", TOK_BSRIGHT, PREC_BSRIGHT, TYP_OPERATOR, false, false },
    { "<<", TOK_BSLEFT, PREC_BSLEFT, TYP_OPERATOR, false, false },
    { "&", TOK_BITAND, PREC_BITAND, TYP_OPERATOR, true, false },
    { "^", TOK_BITXOR, PREC_BITXOR, TYP_OPERATOR, false, false },
    { "|", TOK_BITOR, PREC_BITOR, TYP_OPERATOR, true, false },

    { "<>", TOK_NEQ, PREC_EQUALTO, TYP_OPERATOR, false, false },
    { "!=", TOK_NEQ, PREC_EQUALTO, TYP_OPERATOR, false, false },
    { "=", TOK_EQUAL1, PREC_EQUALTO, TYP_OPERATOR, true, false },  // deprecated: :=/==
    { "==", TOK_EQUAL, PREC_EQUALTO, TYP_OPERATOR, false, false },

    //  { "and",  TOK_AND,  PREC_LOGAND,  TYP_OPERATOR, false, false },
    { "&&", TOK_AND, PREC_LOGAND, TYP_OPERATOR, false, false },

    //  { "or",  TOK_OR,     PREC_LOGOR,  TYP_OPERATOR, false, false },
    { "||", TOK_OR, PREC_LOGOR, TYP_OPERATOR, false, false },

    { "?:", RSV_ELVIS, PREC_ELVIS, TYP_OPERATOR, false, false },

    { ":=", TOK_ASSIGN, PREC_ASSIGN, TYP_OPERATOR, false, false },
    { ".+", TOK_ADDMEMBER, PREC_ASSIGN, TYP_OPERATOR, false, false },
    { ".-", TOK_DELMEMBER, PREC_ASSIGN, TYP_OPERATOR, false, false },
    { ".?", TOK_CHKMEMBER, PREC_ASSIGN, TYP_OPERATOR, false, false },

    { ",", TOK_COMMA, PREC_COMMA, TYP_SEPARATOR, false, false },
    { "", TOK_TERM, PREC_TERMINATOR, TYP_TERMINATOR, false, false },
    { "++", TOK_ADD, PREC_PLUS, TYP_UNARY_PLACEHOLDER, false,
      false },  // fake entry will be converted to unary
    { "--", TOK_SUBTRACT, PREC_PLUS, TYP_UNARY_PLACEHOLDER, false,
      false },  // fake entry will be converted to unary
};
int n_operators = sizeof binary_operators / sizeof binary_operators[0];

Operator unary_operators[] = {
    { "+", TOK_UNPLUS, PREC_UNARY_OPS, TYP_UNARY_OPERATOR, false, false },
    { "-", TOK_UNMINUS, PREC_UNARY_OPS, TYP_UNARY_OPERATOR, false, false },
    { "!", TOK_LOG_NOT, PREC_UNARY_OPS, TYP_UNARY_OPERATOR, false, false },
    { "~", TOK_BITWISE_NOT, PREC_UNARY_OPS, TYP_UNARY_OPERATOR, false, false },
    { "@", TOK_FUNCREF, PREC_UNARY_OPS, TYP_FUNCREF, false, false },
    { "++", TOK_UNPLUSPLUS, PREC_UNARY_OPS, TYP_UNARY_OPERATOR, true, false },
    { "--", TOK_UNMINUSMINUS, PREC_UNARY_OPS, TYP_UNARY_OPERATOR, true, false },
    //  { "not", TOK_LOG_NOT, PREC_UNARY_OPS, TYP_UNARY_OPERATOR, false, false }
    // "refto", TOK_REFTO, 12, TYP_UNARY_OPERATOR, false, false
};
int n_unary = sizeof unary_operators / sizeof unary_operators[0];

ObjMember object_members[] = {
    // MBR_*, "name", read_only
    { MBR_X, "x", true },  // 0
    { MBR_Y, "y", true },  // 1
    { MBR_Z, "z", true },
    { MBR_NAME, "name", false },
    { MBR_OBJTYPE, "objtype", true },
    { MBR_GRAPHIC, "graphic", false },  // 5
    { MBR_SERIAL, "serial", true },
    { MBR_COLOR, "color", false },
    { MBR_HEIGHT, "height", true },
    { MBR_FACING, "facing", false },
    { MBR_DIRTY, "dirty", true },  // 10
    { MBR_WEIGHT, "weight", true },
    { MBR_MULTI, "multi", true },
    { MBR_AMOUNT, "amount", true },  // item
    { MBR_LAYER, "layer", true },
    { MBR_CONTAINER, "container", true },  // 15
    { MBR_USESCRIPT, "usescript", false },
    { MBR_EQUIPSCRIPT, "equipscript", false },
    { MBR_UNEQUIPSCRIPT, "unequipscript", false },
    { MBR_DESC, "desc", false },
    { MBR_MOVABLE, "movable", false },  // 20
    { MBR_INVISIBLE, "invisible", false },
    { MBR_DECAYAT, "decayat", false },
    { MBR_SELLPRICE, "sellprice", false },
    { MBR_BUYPRICE, "buyprice", false },
    { MBR_NEWBIE, "newbie", false },  // 25
    { MBR_ITEM_COUNT, "item_count", true },
    { MBR_WARMODE, "warmode", true },  // character
    { MBR_GENDER, "gender", false },
    { MBR_TRUEOBJTYPE, "trueobjtype", false },
    { MBR_TRUECOLOR, "truecolor", false },  // 30
    { MBR_AR_MOD, "ar_mod", false },
    { MBR_HIDDEN, "hidden", false },
    { MBR_CONCEALED, "concealed", false },
    { MBR_FROZEN, "frozen", false },
    { MBR_PARALYZED, "paralyzed", false },  // 35
    { MBR_POISONED, "poisoned", false },
    { MBR_STEALTHSTEPS, "stealthsteps", false },
    { MBR_SQUELCHED, "squelched", true },
    { MBR_DEAD, "dead", true },
    { MBR_AR, "ar", true },  // 40
    { MBR_BACKPACK, "backpack", true },
    { MBR_WEAPON, "weapon", true },
    { MBR_SHIELD, "shield", true },
    { MBR_ACCTNAME, "acctname", true },
    { MBR_ACCT, "acct", true },  // 45
    { MBR_CMDLEVEL, "cmdlevel", false },
    { MBR_CMDLEVELSTR, "cmdlevelstr", true },
    { MBR_CRIMINAL, "criminal", true },
    { MBR_IP, "ip", true },
    { MBR_GOLD, "gold", true },  // 50
    { MBR_TITLE_PREFIX, "title_prefix", false },
    { MBR_TITLE_SUFFIX, "title_suffix", false },
    { MBR_TITLE_GUILD, "title_guild", false },
    { MBR_TITLE_RACE, "title_race", false },
    { MBR_GUILDID, "guildid", true },  // 55
    { MBR_GUILD, "guild", true },
    { MBR_MURDERER, "murderer", false },
    { MBR_ATTACHED, "attached", true },
    { MBR_CLIENTVERSION, "clientversion", true },
    { MBR_REPORTABLES, "reportables", true },  // 60
    { MBR_SCRIPT, "script", false },           // npc
    { MBR_NPCTEMPLATE, "npctemplate", true },
    { MBR_MASTER, "master", true },
    { MBR_PROCESS, "process", true },
    { MBR_EVENTMASK, "eventmask", true },  // 65
    { MBR_SPEECH_COLOR, "speech_color", false },
    { MBR_SPEECH_FONT, "speech_font", false },
    { MBR_USE_ADJUSTMENTS, "use_adjustments", false },
    { MBR_RUN_SPEED, "run_speed", false },
    { MBR_LOCKED, "locked", false },         // lockable //70
    { MBR_CORPSETYPE, "corpsetype", true },  // corpse
    { MBR_TILLERMAN, "tillerman", true },    // boat
    { MBR_PORTPLANK, "portplank", true },
    { MBR_STARBOARDPLANK, "starboardplank", true },
    { MBR_HOLD, "hold", true },  // 75
    { MBR_HAS_OFFLINE_MOBILES, "has_offline_mobiles", true },
    { MBR_COMPONENTS, "components", true },  // house
    { MBR_ITEMS, "items", true },            // multi
    { MBR_MOBILES, "mobiles", true },
    { MBR_XEAST, "xeast", false },  // map //80
    { MBR_XWEST, "xwest", false },
    { MBR_YNORTH, "ynorth", false },
    { MBR_YSOUTH, "ysouth", false },
    { MBR_GUMPWIDTH, "gumpwidth", false },
    { MBR_GUMPHEIGHT, "gumpheight", false },  // 85
    { MBR_ISOPEN, "isopen", true },           // door
    { MBR_QUALITY, "quality", false },        // equipment
    { MBR_HP, "hp", false },
    { MBR_MAXHP_MOD, "maxhp_mod", false },
    { MBR_MAXHP, "maxhp", true },       // 90
    { MBR_DMG_MOD, "dmg_mod", false },  // weapon
    { MBR_ATTRIBUTE, "attribute", true },
    { MBR_INTRINSIC, "intrinsic", true },
    { MBR_HITSCRIPT, "hitscript", false },
    { MBR_AR_BASE, "ar_base", true },  // 95
    { MBR_ONHIT_SCRIPT, "onhitscript", false },
    { MBR_ENABLED, "enabled", true },  // account
    { MBR_BANNED, "banned", true },
    { MBR_USERNAMEPASSWORDHASH, "usernamepasswordhash", true },
    { MBR_MEMBERS, "members", true },  // guild //100
    { MBR_ALLYGUILDS, "allyguilds", true },
    { MBR_ENEMYGUILDS, "enemyguilds", true },
    { MBR_PID, "pid", true },  // script
    { MBR_STATE, "state", true },
    { MBR_INSTR_CYCLES, "instr_cycles", true },  // 105
    { MBR_SLEEP_CYCLES, "sleep_cycles", true },
    { MBR_CONSEC_CYCLES, "consec_cycles", true },
    { MBR_PC, "pc", true },
    { MBR_CALL_DEPTH, "call_depth", true },
    { MBR_NUM_GLOBALS, "num_globals", true },  // 110
    { MBR_VAR_SIZE, "var_size", true },
    { MBR_REALM, "realm", true },
    { MBR_UO_EXPANSION, "uo_expansion", true },
    { MBR_CUSTOM, "custom", true },    // house
    { MBR_GLOBALS, "globals", true },  // 115
    { MBR_FOOTPRINT, "footprint", true },
    { MBR_CLIENTINFO, "clientinfo", true },
    { MBR_DELAY_MOD, "delay_mod", false },
    { MBR_CREATEDAT, "createdat", true },
    { MBR_OPPONENT, "opponent", true },  // 120
    { MBR_CONNECTED, "connected", true },
    { MBR_ATTACHED_TO, "attached_to", true },
    { MBR_CONTROLLER, "controller", true },
    { MBR_OWNERSERIAL, "ownerserial", true },
    { MBR_DEFAULTCMDLEVEL, "defaultcmdlevel", true },  // 125
    { MBR_UCLANG, "uclang", true },
    { MBR_RACE, "race", false },
    { MBR_TRADING_WITH, "trading_with", false },
    { MBR_TRADE_CONTAINER, "trade_container", false },
    { MBR_ALIGNMENT, "alignment", false },  // 130
    { MBR_CURSOR, "cursor", false },
    { MBR_GUMP, "gump", false },
    { MBR_PROMPT, "prompt", false },
    { MBR_STACKABLE, "stackable", false },
    { MBR_MOVEMODE, "movemode", false },  // 135
    { MBR_HITCHANCE_MOD, "hitchance_mod", false },
    { MBR_EVASIONCHANCE_MOD, "evasionchance_mod", false },
    { MBR_TILE_LAYER, "tile_layer", true },
    { MBR_CLIENTVERSIONDETAIL, "clientver_detail", true },
    { MBR_SAVEONEXIT, "saveonexit", true },  // 140
    { MBR_FIRE_RESIST, "resist_fire", true },
    { MBR_COLD_RESIST, "resist_cold", true },
    { MBR_ENERGY_RESIST, "resist_energy", true },
    { MBR_POISON_RESIST, "resist_poison", true },
    { MBR_PHYSICAL_RESIST, "resist_physical", true },  // 145
    { MBR_FIRE_RESIST_MOD, "resist_fire_mod", true },
    { MBR_COLD_RESIST_MOD, "resist_cold_mod", true },
    { MBR_ENERGY_RESIST_MOD, "resist_energy_mod", true },
    { MBR_POISON_RESIST_MOD, "resist_poison_mod", true },
    { MBR_PHYSICAL_RESIST_MOD, "resist_physical_mod", true },  // 150
    { MBR_STATCAP, "statcap", false },
    { MBR_SKILLCAP, "skillcap", false },
    { MBR_LUCK, "luck", false },
    { MBR_FOLLOWERSMAX, "followers_max", false },
    { MBR_TITHING, "tithing", false },  // 155
    { MBR_FOLLOWERS, "followers", false },
    { MBR_FIRE_DAMAGE, "damage_fire", true },
    { MBR_COLD_DAMAGE, "damage_cold", true },
    { MBR_ENERGY_DAMAGE, "damage_energy", true },
    { MBR_POISON_DAMAGE, "damage_poison", true },  // 160
    { MBR_PHYSICAL_DAMAGE, "damage_physical", true },
    { MBR_FIRE_DAMAGE_MOD, "damage_fire_mod", true },
    { MBR_COLD_DAMAGE_MOD, "damage_cold_mod", true },
    { MBR_ENERGY_DAMAGE_MOD, "damage_energy_mod", true },
    { MBR_POISON_DAMAGE_MOD, "damage_poison_mod", true },  // 165
    { MBR_PHYSICAL_DAMAGE_MOD, "damage_physical_mod", true },
    { MBR_PARTY, "party", true },
    { MBR_LEADER, "leader", true },
    { MBR_PARTYLOOT, "partycanloot", true },
    { MBR_CANDIDATE_OF_PARTY, "candidate_of_party", true },  // 170
    { MBR_CANDIDATES, "candidates", true },
    { MBR_MOVECOST_WALK, "movecost_walk_mod", true },
    { MBR_MOVECOST_RUN, "movecost_run_mod", true },
    { MBR_MOVECOST_WALK_MOUNTED, "movecost_walk_mounted_mod", true },
    { MBR_MOVECOST_RUN_MOUNTED, "movecost_run_mounted_mod", true },  // 175
    { MBR_AGGRESSORTO, "aggressorto", true },
    { MBR_LAWFULLYDAMAGED, "lawfullydamaged", true },
    { MBR_GETGOTTENBY, "getgottenby", true },
    { MBR_UO_EXPANSION_CLIENT, "uo_expansion_client", true },
    { MBR_CLIENTTYPE, "clienttype", true },  // 180
    { MBR_DEAFENED, "deafed", true },
    { MBR_CLIENT, "client", true },
    { MBR_TYPE, "type", true },
    { MBR_ATTRIBUTES, "attributes", true },
    { MBR_EDITING, "house_editing", true },  // 185
    { MBR_HOUSEPARTS, "house_parts", true },
    { MBR_DOUBLECLICKRANGE, "doubleclickrange", false },
    { MBR_MOUNTEDSTEPS, "mountedsteps", false },
    // New boat stuff start
    { MBR_ROPE, "rope", true },
    { MBR_WHEEL, "wheel", true },  // 190
    { MBR_HULL, "hull", true },
    { MBR_TILLER, "tiller", true },
    { MBR_RUDDER, "rudder", true },
    { MBR_SAILS, "sails", true },
    { MBR_STORAGE, "storage", true },  // 195
    { MBR_WEAPONSLOT, "weaponslot", true },
    // New boat stuff end
    { MBR_MULTIID, "multiid", true },
    { MBR_TRADEWINDOW, "tradewindow", true },
    { MBR_LASTCOORD, "lastcoord", true },
    { MBR_FACETID, "facetid", true },  // 200
    { MBR_EDITABLE, "editable", true },
    { MBR_ACTIVE_SKILL, "active_skill", true },
    { MBR_CASTING_SPELL, "casting_spell", true },
    { MBR_CARRYINGCAPACITY_MOD, "carrying_capacity_mod", false },
    { MBR_MAX_ITEMS_MOD, "max_items_mod", false },  // 205
    { MBR_MAX_WEIGHT_MOD, "max_weight_mod", false },
    { MBR_MAX_SLOTS_MOD, "max_slots_mod", false },
    { MBR_SPEED_MOD, "speed_mod", false },
    { MBR_NAME_SUFFIX, "name_suffix", false },
    { MBR_TEMPORALLY_CRIMINAL, "temporally_criminal", true },  // 210
    { MBR_LAST_TEXTCOLOR, "last_textcolor", true },
    { MBR_INSURED, "insured", false },
    { MBR_LAST_ACTIVITY_AT, "last_activity_at", false },
    { MBR_LAST_PACKET_AT, "last_packet_at", false },
    { MBR_HOUSE, "house", true },  // 215, Item
    { MBR_SPECIFIC_NAME, "specific_name", true },
    { MBR_CARRYINGCAPACITY, "carrying_capacity", true },
    { MBR_NO_DROP, "no_drop", false },
    { MBR_NO_DROP_EXCEPTION, "no_drop_exception", false },
    { MBR_PORT, "port", false },  // 220
    // Additions for new properties
    { MBR_LOWER_REAG_COST, "lower_reagent_cost", true },
    { MBR_SPELL_DAMAGE_INCREASE, "spell_damage_increase", true },
    { MBR_FASTER_CASTING, "faster_casting", true },
    { MBR_FASTER_CAST_RECOVERY, "faster_cast_recovery", true },
    { MBR_DEFENCE_CHANCE_INCREASE, "defence_increase", true },  // 225
    { MBR_DEFENCE_CHANCE_INCREASE_CAP, "defence_increase_cap", true },
    { MBR_LOWER_MANA_COST, "lower_mana_cost", true },
    { MBR_FIRE_RESIST_CAP, "resist_fire_cap", true },
    { MBR_COLD_RESIST_CAP, "resist_cold_cap", true },
    { MBR_ENERGY_RESIST_CAP, "resist_energy_cap", true },  // 230
    { MBR_POISON_RESIST_CAP, "resist_poison_cap", true },
    { MBR_PHYSICAL_RESIST_CAP, "resist_physical_cap", true },
    { MBR_HIT_CHANCE, "hit_chance", true },
    // Additions for new properties mods
    { MBR_LOWER_REAG_COST_MOD, "lower_reagent_cost_mod", false },
    { MBR_SPELL_DAMAGE_INCREASE_MOD, "spell_damage_increase_mod", false },
    { MBR_FASTER_CASTING_MOD, "faster_casting_mod", false },  // 235
    { MBR_FASTER_CAST_RECOVERY_MOD, "faster_cast_recovery_mod", false },
    { MBR_DEFENCE_CHANCE_INCREASE_MOD, "defence_increase_mod", false },
    { MBR_DEFENCE_CHANCE_INCREASE_CAP_MOD, "defence_increase_cap_mod", false },
    { MBR_LOWER_MANA_COST_MOD, "lower_mana_cost_mod", false },
    { MBR_FIRE_RESIST_CAP_MOD, "resist_fire_cap_mod", false },  // 240
    { MBR_COLD_RESIST_CAP_MOD, "resist_cold_cap_mod", false },
    { MBR_ENERGY_RESIST_CAP_MOD, "resist_energy_cap_mod", false },
    { MBR_POISON_RESIST_CAP_MOD, "resist_poison_cap_mod", false },
    { MBR_PHYSICAL_RESIST_CAP_MOD, "resist_physical_cap_mod", false },
    { MBR_LUCK_MOD, "luck_mod", false },  // 245
    { MBR_HIT_CHANCE_MOD, "hit_chance_mod", false },
    { MBR_PACKAGE, "package", true },
    { MBR_SWING_SPEED_INCREASE, "swing_speed_increase", true },
    { MBR_SWING_SPEED_INCREASE_MOD, "swing_speed_increase_mod", false },


};
int n_objmembers = sizeof object_members / sizeof object_members[0];
ObjMember* getKnownObjMember( const char* token )
{
  static auto cache = []() -> std::unordered_map<std::string, ObjMember*> {
    std::unordered_map<std::string, ObjMember*> m;
    for ( int i = 0; i < n_objmembers; ++i )
    {
      m[object_members[i].code] = &object_members[i];
    }
    return m;
  }();
  std::string temp( token );
  std::transform( temp.begin(), temp.end(), temp.begin(),
                  []( char c ) { return static_cast<char>( ::tolower( c ) ); } );
  auto member = cache.find( temp );
  if ( member != cache.end() )
    return member->second;
  return nullptr;
}
ObjMember* getObjMember( int id )
{
  if ( id >= n_objmembers )
    return nullptr;
  else
    return &( object_members[id] );
}

ObjMethod object_methods[] = {
    { MTH_ISA, "isa", false },                // 0
    { MTH_SET_MEMBER, "set_member", false },  // 1
    { MTH_GET_MEMBER, "get_member", false },
    { MTH_SETPOISONED, "setpoisoned", false },
    { MTH_SETPARALYZED, "setparalyzed", false },
    { MTH_SETCRIMINAL, "setcriminal", false },  // 5
    { MTH_SETLIGHTLEVEL, "setlightlevel", false },
    { MTH_SQUELCH, "squelch", false },
    { MTH_ENABLE, "enable", false },
    { MTH_DISABLE, "disable", false },
    { MTH_ENABLED, "enabled", false },  // 10
    { MTH_SETCMDLEVEL, "setcmdlevel", false },
    { MTH_SPENDGOLD, "spendgold", false },
    { MTH_SETMURDERER, "setmurderer", false },
    { MTH_REMOVEREPORTABLE, "removereportable", false },
    { MTH_GETGOTTENITEM, "getgottenitem", false },  // 15
    { MTH_CLEARGOTTENITEM, "cleargottenitem", false },
    { MTH_SETWARMODE, "setwarmode", false },
    { MTH_SETMASTER, "setmaster", false },                        // npc
    { MTH_MOVE_OFFLINE_MOBILES, "move_offline_mobiles", false },  // boat
    { MTH_SETCUSTOM, "setcustom", false },                        // house       //20
    { MTH_GETPINS, "getpins", false },                            // map
    { MTH_INSERTPIN, "insertpin", false },
    { MTH_APPENDPIN, "appendpin", false },
    { MTH_ERASEPIN, "erasepin", false },
    { MTH_OPEN, "open", false },  // door             //25
    { MTH_CLOSE, "close", false },
    { MTH_TOGGLE, "toggle", false },
    { MTH_BAN, "ban", false },  // account
    { MTH_UNBAN, "unban", false },
    { MTH_SETPASSWORD, "setpassword", false },  // 30
    { MTH_CHECKPASSWORD, "checkpassword", false },
    { MTH_SETNAME, "setname", false },
    { MTH_GETCHARACTER, "getcharacter", false },
    { MTH_DELETECHARACTER, "deletecharacter", false },
    { MTH_GETPROP, "getprop", false },  // 35
    { MTH_SETPROP, "setprop", false },
    { MTH_ERASEPROP, "eraseprop", false },
    { MTH_PROPNAMES, "propnames", false },
    { MTH_ISMEMBER, "ismember", false },        // guild
    { MTH_ISALLYGUILD, "isallyguild", false },  // 40
    { MTH_ISENEMYGUILD, "isenemyguild", false },
    { MTH_ADDMEMBER, "addmember", false },
    { MTH_ADDALLYGUILD, "addallyguild", false },
    { MTH_ADDENEMYGUILD, "addenemyguild", false },
    { MTH_REMOVEMEMBER, "removemember", false },  // 45
    { MTH_REMOVEALLYGUILD, "removeallyguild", false },
    { MTH_REMOVEENEMYGUILD, "removeenemyguild", false },
    { MTH_SIZE, "size", false },  // ARRAY
    { MTH_ERASE, "erase", false },
    { MTH_INSERT, "insert", false },  // 50
    { MTH_SHRINK, "shrink", false },
    { MTH_APPEND, "append", false },
    { MTH_REVERSE, "reverse", false },
    { MTH_SORT, "sort", false },      // dict
    { MTH_EXISTS, "exists", false },  // 55
    { MTH_KEYS, "keys", false },
    { MTH_SENDPACKET, "sendpacket", false },  // packet
    { MTH_SENDAREAPACKET, "sendareapacket", false },
    { MTH_GETINT8, "getint8", false },
    { MTH_GETINT16, "getint16", false },  // 60
    { MTH_GETINT32, "getint32", false },
    { MTH_SETINT8, "setint8", false },
    { MTH_SETINT16, "setint16", false },
    { MTH_SETINT32, "setint32", false },
    { MTH_GETSTRING, "getstring", false },  // 65
    { MTH_GETUNICODESTRING, "getunicodestring", false },
    { MTH_SETSTRING, "setstring", false },
    { MTH_SETUNICODESTRING, "setunicodestring", false },
    { MTH_GETSIZE, "getsize", false },
    { MTH_SETSIZE, "setsize", false },              // 70
    { MTH_CREATEELEMENT, "createelement", false },  // datastore
    { MTH_FINDELEMENT, "findelement", false },
    { MTH_DELETEELEMENT, "deleteelement", false },
    { MTH_SENDEVENT, "sendevent", false },  // script
    { MTH_KILL, "kill", false },            // 75
    { MTH_LOADSYMBOLS, "loadsymbols", false },
    { MTH_SET_UO_EXPANSION, "set_uo_expansion", false },
    { MTH_CLEAR_EVENT_QUEUE, "clear_event_queue", false },
    { MTH_ADD_COMPONENT, "add_component", false },
    { MTH_ERASE_COMPONENT, "erase_component", false },  // 80
    { MTH_DELETE, "delete", false },
    { MTH_SPLIT, "split", false },
    { MTH_MOVE_CHAR, "move_char", false },
    { MTH_GETINT16FLIPPED, "getint16flipped", false },
    { MTH_GETINT32FLIPPED, "getint32flipped", false },  // 85
    { MTH_SETINT16FLIPPED, "setint16flipped", false },
    { MTH_SETINT32FLIPPED, "setint32flipped", false },
    { MTH_GETCORPSE, "getcorpse", false },
    { MTH_SETDEFAULTCMDLEVEL, "setdefaultcmdlevel", false },
    { MTH_PRIVILEGES, "privileges", false },  // 90
    { MTH_GETUNICODESTRINGFLIPPED, "getunicodestringflipped", false },
    { MTH_SETUNICODESTRINGFLIPPED, "setunicodestringflipped", false },
    { MTH_ADD_CHARACTER, "addcharacter", false },
    { MTH_SET_SWINGTIMER, "setswingtimer", false },
    { MTH_ATTACK_ONCE, "attack_once", false },  // 95
    { MTH_SETFACING, "setfacing", false },
    { MTH_COMPAREVERSION, "compareversion", false },
    { MTH_SETLEADER, "setleader", false },
    { MTH_ADDCANDIDATE, "addcandidate", false },
    { MTH_REMOVECANDIDATE, "removecandidate", false },  // 100
    { MTH_RANDOMENTRY, "randomentry", false },
    { MTH_SEEK, "seek", false },
    { MTH_PEEK, "peek", false },
    { MTH_TELL, "tell", false },
    { MTH_FLUSH, "flush", false },  // 105
    { MTH_GETSINT8, "getsint8", false },
    { MTH_GETSINT16, "getsint16", false },
    { MTH_GETSINT32, "getsint32", false },
    { MTH_SETSINT8, "setsint8", false },
    { MTH_SETSINT16, "setsint16", false },  // 110
    { MTH_SETSINT32, "setsint32", false },
    { MTH_SETAGGRESSORTO, "setaggressorto", false },
    { MTH_SETLAWFULLYDAMAGEDTO, "setlawfullydamagedto", false },
    { MTH_CLEARAGGRESSORTO, "clearaggressorto", false },
    { MTH_CLEARLAWFULLYDAMAGEDTO, "clearlawfullydamagedto", false },  // 115
    { MTH_HASSPELL, "hasspell", false },
    { MTH_SPELLS, "spells", false },
    { MTH_REMOVESPELL, "removespell", false },
    { MTH_ADDSPELL, "addspell", false },
    { MTH_DEAF, "deaf", false },  // 120
    { MTH_SETSEASON, "setseason", false },
    { MTH_NEXTSIBLING, "nextxmlsibling", false },
    { MTH_FIRSTCHILD, "firstxmlchild", false },
    { MTH_SAVEXML, "savexml", false },
    { MTH_APPENDNODE, "appendxmlnode", false },  // 125
    { MTH_SETDECLARATION, "setxmldeclaration", false },
    { MTH_SETATTRIBUTE, "setxmlattribute", false },
    { MTH_REMOVEATTRIBUTE, "removexmlattribute", false },
    { MTH_REMOVENODE, "removexmlnode", false },
    { MTH_APPENDTEXT, "appendxmltext", false },  // 130
    { MTH_XMLTOSTRING, "xmltostring", false },
    { MTH_APPENDXMLCOMMENT, "appendxmlcomment", false },
    { MTH_ADD_HOUSE_PART, "addhousepart", false },
    { MTH_ERASE_HOUSE_PART, "erasehousepart", false },
    { MTH_ACCEPT_COMMIT, "acceptcommit", false },  // 135
    { MTH_SPLITSTACK_AT, "splitstackat", false },
    { MTH_SPLITSTACK_INTO, "splitstackinto", false },
    { MTH_CANCEL_EDITING, "cancelediting", false },
    { MTH_CLONENODE, "clonenode", false },
    { MTH_HAS_EXISTING_STACK, "hasexistingstack", false },  // 140
    { MTH_LENGTH, "length", false },
    { MTH_JOIN, "join", false },
    { MTH_FIND, "find", false },
    { MTH_UPPER, "upper", false },
    { MTH_LOWER, "lower", false },  // 145
    { MTH_FORMAT, "format", false },
    { MTH_DISABLE_SKILLS_FOR, "disableskillsfor", false },
    { MTH_CYCLE, "cycle", false },
    { MTH_ADD_BUFF, "addbuff", false },
    { MTH_DEL_BUFF, "delbuff", false },  // 150
    { MTH_CLEAR_BUFFS, "clearbuffs", false },
    { MTH_CALL, "call", false },
    { MTH_SORTEDINSERT, "sorted_insert", false },
};
int n_objmethods = sizeof object_methods / sizeof object_methods[0];
ObjMethod* getKnownObjMethod( const char* token )
{
  // cache needs to hold a pointer to the original structure! eprog_read sets the override member
  static auto cache = []() -> std::unordered_map<std::string, ObjMethod*> {
    std::unordered_map<std::string, ObjMethod*> m;
    for ( int i = 0; i < n_objmethods; ++i )
    {
      m[object_methods[i].code] = &object_methods[i];
    }
    return m;
  }();
  std::string temp( token );
  std::transform( temp.begin(), temp.end(), temp.begin(),
                  []( char c ) { return static_cast<char>( ::tolower( c ) ); } );
  auto method = cache.find( temp );
  if ( method != cache.end() )
    return method->second;
  return nullptr;
}
ObjMethod* getObjMethod( int id )
{
  if ( id >= n_objmethods )
    return nullptr;
  else
    return &( object_methods[id] );
}

void testparserdefinitions()
{
  for ( int i = 0; i < n_objmethods; i++ )
  {
    if ( object_methods[i].id != i )
    {
      INFO_PRINT << "ERROR: Object Method definition of " << object_methods[i].code
                 << " has an invalid index!\n";
    }
    auto c = reinterpret_cast<unsigned char*>( object_methods[i].code );
    while ( *c )
    {
      if ( *c != tolower( *c ) )
      {
        INFO_PRINT << "ERROR: Object Method definition of " << object_methods[i].code
                   << " is not lowercase!\n";
        break;
      }
      ++c;
    }
  }
  for ( int i = 0; i < n_objmembers; i++ )
  {
    if ( object_members[i].id != i )
    {
      INFO_PRINT << "ERROR: Object Member definition of " << object_members[i].code
                 << " has an invalid index!\n";
    }
    auto c = reinterpret_cast<unsigned char*>( object_members[i].code );
    while ( *c )
    {
      if ( *c != tolower( *c ) )
      {
        INFO_PRINT << "ERROR: Object Member definition of " << object_members[i].code
                   << " is not lowercase!\n";
        break;
      }
      ++c;
    }
  }
}
Clib::UnitTest testparserdefinitions_obj( testparserdefinitions );

void matchOperators( Operator* oplist, int n_ops, char* buf, int* nPartial,
                     Operator** pTotalMatchOperator )
{
  // all operators are 1 or 2 characters.
  // they also don't have case.
  int lenbuf = buf[1] ? 2 : 1;

  *nPartial = 0;
  *pTotalMatchOperator = nullptr;

  if ( lenbuf == 1 )
  {
    Operator* op = &oplist[0];
    for ( int i = 0; i < n_ops; ++i, ++op )
    {
      if ( op->code[0] == buf[0] )
      {
        if ( op->code[1] == '\0' )
        {
          ( *pTotalMatchOperator ) = op;
          if ( !op->ambig )
            return;
        }
        else
        {
          ( *nPartial )++;
        }
      }
    }
  }
  else  // lenbuf == 2
  {
    Operator* op = &oplist[0];
    for ( int i = 0; i < n_ops; ++i, ++op )
    {
      if ( op->code[0] == buf[0] && op->code[1] == buf[1] )
      {
        ( *pTotalMatchOperator ) = op;
        return;
      }
    }
  }
}

/*
void matchOperators(char *buf, int *nPartial, Operator** ppMatch)
{
matchOperators(binary_operators, n_operators,
buf, nPartial, ppMatch);
}
void matchUnaryOperators(char *buf, int *nPartial, Operator** ppMatch)
{
matchOperators(unary_operators, n_unary,
buf, nPartial, ppMatch);
}
*/

// FIXME this really should be a word, type, and id
// (or better yet, eliminate type altogether.)
// reserved words first get read out as literals, then
// are recognized to be reserved words.
// the "and", "or", and "not" operators won't be recognized
// right, for the moment.

typedef struct
{
  const char* word;
  BTokenId id;
  BTokenType type;
  Precedence precedence;
  bool deprecated;
} ReservedWord;


ReservedWord reserved_words[] = {
    { "if", RSV_ST_IF, TYP_RESERVED, PREC_TERMINATOR, false },
    { "then", RSV_THEN, TYP_RESERVED, PREC_TERMINATOR, false },
    { "elseif", RSV_ELSEIF, TYP_RESERVED, PREC_TERMINATOR, false },
    { "endif", RSV_ENDIF, TYP_RESERVED, PREC_TERMINATOR, false },
    { "else", RSV_ELSE, TYP_RESERVED, PREC_TERMINATOR, false },
    { "_OptionBracketed", RSV_OPTION_BRACKETED, TYP_RESERVED, PREC_TERMINATOR, false },

    { "goto", RSV_GOTO, TYP_RESERVED, PREC_TERMINATOR, false },
    { "gosub", RSV_GOSUB, TYP_RESERVED, PREC_TERMINATOR, false },
    { "return", RSV_RETURN, TYP_RESERVED, PREC_TERMINATOR, false },

    //  { "global",    RSV_GLOBAL,   TYP_RESERVED, PREC_DEPRECATED, true }, // internal only
    //  { "local",    RSV_LOCAL,    TYP_RESERVED, PREC_DEPRECATED, true }, // internal only
    { "const", RSV_CONST, TYP_RESERVED, PREC_TERMINATOR, false },
    { "var", RSV_VAR, TYP_RESERVED, PREC_TERMINATOR, false },

    //  { "begin",    RSV_BEGIN,    TYP_RESERVED, PREC_DEPRECATED, true }, // deprecated
    //  { "end",    RSV_ENDB,     TYP_RESERVED, PREC_DEPRECATED, true }, // deprecated

    { "do", RSV_DO, TYP_RESERVED, PREC_TERMINATOR, false },
    { "dowhile", RSV_DOWHILE, TYP_RESERVED, PREC_TERMINATOR, false },
    { "while", RSV_WHILE, TYP_RESERVED, PREC_TERMINATOR, false },
    { "endwhile", RSV_ENDWHILE, TYP_RESERVED, PREC_TERMINATOR, false },

    { "exit", RSV_EXIT, TYP_RESERVED, PREC_TERMINATOR, false },

    { "function", RSV_FUNCTION, TYP_RESERVED, PREC_TERMINATOR, false },
    { "endfunction", RSV_ENDFUNCTION, TYP_RESERVED, PREC_TERMINATOR, false },
    { "exported", RSV_EXPORTED, TYP_RESERVED, PREC_TERMINATOR, false },

    { "use", RSV_USE_MODULE, TYP_RESERVED, PREC_TERMINATOR, false },
    { "include", RSV_INCLUDE_FILE, TYP_RESERVED, PREC_TERMINATOR, false },

    { "break", RSV_BREAK, TYP_RESERVED, PREC_TERMINATOR, false },
    { "continue", RSV_CONTINUE, TYP_RESERVED, PREC_TERMINATOR, false },

    { "for", RSV_FOR, TYP_RESERVED, PREC_TERMINATOR, false },
    { "endfor", RSV_ENDFOR, TYP_RESERVED, PREC_TERMINATOR, false },
    { "to", RSV_TO, TYP_RESERVED, PREC_TERMINATOR, false },
    { "next", RSV_NEXT, TYP_RESERVED, PREC_TERMINATOR, false },

    { "foreach", RSV_FOREACH, TYP_RESERVED, PREC_TERMINATOR, false },
    { "endforeach", RSV_ENDFOREACH, TYP_RESERVED, PREC_TERMINATOR, false },

    { "repeat", RSV_REPEAT, TYP_RESERVED, PREC_TERMINATOR, false },
    { "until", RSV_UNTIL, TYP_RESERVED, PREC_TERMINATOR, false },

    { "program", RSV_PROGRAM, TYP_RESERVED, PREC_TERMINATOR, false },
    { "endprogram", RSV_ENDPROGRAM, TYP_RESERVED, PREC_TERMINATOR, false },

    { "case", RSV_SWITCH, TYP_RESERVED, PREC_TERMINATOR, false },
    // { "case",     RSV_CASE,     TYP_RESERVED, PREC_TERMINATOR, false },
    { "default", RSV_DEFAULT, TYP_RESERVED, PREC_TERMINATOR, false },
    { "endcase", RSV_ENDSWITCH, TYP_RESERVED, PREC_TERMINATOR, false },

    { "enum", RSV_ENUM, TYP_RESERVED, PREC_TERMINATOR, false },
    { "endenum", RSV_ENDENUM, TYP_RESERVED, PREC_TERMINATOR, false },

    { "downto", RSV_FUTURE, TYP_RESERVED, PREC_TERMINATOR, false },
    { "step", RSV_FUTURE, TYP_RESERVED, PREC_TERMINATOR, false },
    { "reference", RSV_FUTURE, TYP_RESERVED, PREC_TERMINATOR, false },
    { "out", RSV_FUTURE, TYP_RESERVED, PREC_TERMINATOR, false },
    { "inout", RSV_FUTURE, TYP_RESERVED, PREC_TERMINATOR, false },
    // { "ByRef",    RSV_FUTURE,   TYP_RESERVED, PREC_TERMINATOR, false },
    { "ByVal", RSV_FUTURE, TYP_RESERVED, PREC_TERMINATOR, false },

    { "string", RSV_FUTURE, TYP_RESERVED, PREC_TERMINATOR, false },
    { "long", RSV_FUTURE, TYP_RESERVED, PREC_TERMINATOR, false },
    { "integer", RSV_FUTURE, TYP_RESERVED, PREC_TERMINATOR, false },
    { "unsigned", RSV_FUTURE, TYP_RESERVED, PREC_TERMINATOR, false },
    { "signed", RSV_FUTURE, TYP_RESERVED, PREC_TERMINATOR, false },
    { "real", RSV_FUTURE, TYP_RESERVED, PREC_TERMINATOR, false },
    { "float", RSV_FUTURE, TYP_RESERVED, PREC_TERMINATOR, false },
    { "double", RSV_FUTURE, TYP_RESERVED, PREC_TERMINATOR, false },
    { "as", RSV_FUTURE, TYP_RESERVED, PREC_TERMINATOR, false },
    { "is", RSV_FUTURE, TYP_RESERVED, PREC_TERMINATOR, false },

    { "and", TOK_AND, TYP_OPERATOR, PREC_LOGAND, false },
    { "or", TOK_OR, TYP_OPERATOR, PREC_LOGOR, false },
    { "not", TOK_LOG_NOT, TYP_UNARY_OPERATOR, PREC_UNARY_OPS, false },
    { "byref", TOK_REFTO, TYP_RESERVED, PREC_TERMINATOR, false },  // UNARY_OPERATOR, 12 },
    { "unused", TOK_UNUSED, TYP_RESERVED, PREC_TERMINATOR, false },
    { "error", TOK_ERROR, TYP_OPERAND, PREC_TERMINATOR, false },
    { "hash", RSV_FUTURE, TYP_RESERVED, PREC_TERMINATOR, false },
    { "dictionary", TOK_DICTIONARY, TYP_OPERAND, PREC_TERMINATOR, false },
    { "struct", TOK_STRUCT, TYP_OPERAND, PREC_TERMINATOR, false },
    { "array", TOK_ARRAY, TYP_OPERAND, PREC_TERMINATOR, false },
    { "stack", TOK_STACK, TYP_OPERAND, PREC_TERMINATOR, false },
    { "in", TOK_IN, TYP_OPERATOR, PREC_EQUALTO, false }
    //  { "bitand",   TOK_BITAND,   TYP_OPERATOR, PREC_BITAND },
    //  { "bitxor",   TOK_BITXOR,   TYP_OPERATOR, PREC_BITXOR },
    //  { "bitor",    TOK_BITOR,    TYP_OPERATOR, PREC_BITOR }
    /*  "/""*",      RSV_COMMENT_START,
        "*""/",      RSV_COMMENT_END,
        "/""/",      RSV_COMMENT_TO_EOL,
        "--",      RSV_COMMENT_TO_EOL
        */
};
unsigned n_reserved = sizeof reserved_words / sizeof reserved_words[0];

typedef std::map<std::string, ReservedWord*, Clib::ci_cmp_pred> ReservedWords;
ReservedWords reservedWordsByName;
static void init_tables()
{
  static std::once_flag flag;
  std::call_once( flag, []() {
    for ( unsigned i = 0; i < n_reserved; ++i )
    {
      reservedWordsByName[reserved_words[i].word] = &reserved_words[i];
    }
  } );
}

void Parser::write_words( std::ostream& os )
{
  os << "Reserved:" << std::endl;
  for ( unsigned i = 0; i < n_reserved; ++i )
  {
    os << reserved_words[i].word << ( reserved_words[i].deprecated ? " (deprecated)" : "" )
       << std::endl;
  }
  os << std::endl;
  os << "Binary:" << std::endl;
  for ( int i = 0; i < n_operators; ++i )
  {
    os << binary_operators[i].code << ( binary_operators[i].deprecated ? " (deprecated)" : "" )
       << std::endl;
  }
  os << std::endl;
  os << "Unary:" << std::endl;
  for ( int i = 0; i < n_unary; ++i )
  {
    os << unary_operators[i].code << ( unary_operators[i].deprecated ? " (deprecated)" : "" )
       << std::endl;
  }
  os << std::endl;
  os << "Methodlist:" << std::endl;
  for ( int i = 0; i < n_objmethods; i++ )
  {
    os << object_methods[i].id << " " << object_methods[i].code << std::endl;
  }
  os << std::endl;
  os << "Memberlist:" << std::endl;
  for ( int i = 0; i < n_objmembers; i++ )
  {
    os << object_members[i].id << " " << object_members[i].code << std::endl;
  }
}

#if 0
  void matchReservedWords(char *buf,
               int *nPartial,
               int *nTotal)
  {
    int lenbuf = strlen(buf);
    assert(nPartial && nTotal);
    *nPartial = 0;
    *nTotal = 0;
    for(int i = 0; i < n_reserved; i++)
    {
    if (strnicmp(reserved_words[i].word, buf, lenbuf)==0)
      (*nPartial)++;
    if (stricmp(reserved_words[i].word, buf)==0)
      (*nTotal)++;
    }
  }
#endif

/*
  WTF is going on in this function?  It seems like it waits for a match, followed
  by a nonmatch?  eh?

  What does this mean for variables like "IfDone" etc?
  */

#if 0
  int Parser::tryReservedWord(Token& tok, char *t, char **s)
  {
    char opbuf[10];
    int bufp = 0;
    int thisMatchPartial, thisMatchTotal;
    int lastMatchTotal = 0;

    while (t && *t) {
    /* let's try to match it as we go. */
    if (bufp==10) { err = PERR_BADTOKEN; return -1; }
    opbuf[bufp++] = *t++;
    opbuf[bufp] = '\0';
    matchReservedWords(opbuf, &thisMatchPartial, &thisMatchTotal);
    if (!thisMatchPartial) { /* can't match a bloody thing! */
      switch(lastMatchTotal) {
      case 0:
        return 0; // this just wasn't a reserved word..
      case 1: // this is the only way it will work..
        // here, we don't match now but if we don't count
        // this character, it was a unique match.
        opbuf[bufp-1] = '\0';
        tok.nulStr();
        recognize_reserved_word(tok, opbuf);
        *s = t-1;
        return 1;
      case 2: // here, with this character there is no match
        // but before there were multiple matches.
        // really shouldn't happen.
        err = PERR_BADOPER;
        return -1;
      }
    } else { /* this partially matches.. */
      // "Remember....."
      lastMatchTotal = thisMatchTotal;
    }
    }

    if (thisMatchTotal == 1) {
    tok.nulStr();
    recognize_reserved_word( tok, opbuf );
    *s = t;
    return 1;
    }

    return 0; // didn't find one!
  }
#endif

/**
 * Tries to read a an operator from context
 *
 * @param tok Token&: The token to store the found literal into
 * @param opList: The list of possible operators to look for, as Operator[]
 * @param n_ops: Number of operators in the list
 * @param t: todo
 * @param s: todo
 * @param opbuf: todo
 * @return 0 when no matching text is found, 1 on success, -1 on error (also sets err)
 */
int Parser::tryOperator( Token& tok, const char* t, const char** s, Operator* opList, int n_ops,
                         char* opbuf )
{
  int bufp = 0;
  int thisMatchPartial;
  Operator* pLastMatch = nullptr;
  Operator* pMatch = nullptr;

  while ( t && *t )
  {
    //    if (strchr(operator_brk, *t)) mustBeOperator = 1;

    /* let's try to match it as we go. */
    if ( bufp == 4 )
    {
      err = PERR_BADTOKEN;
      return -1;
    }
    opbuf[bufp++] = *t++;
    opbuf[bufp] = '\0';
    matchOperators( opList, n_ops, opbuf, &thisMatchPartial, &pMatch );
    if ( !thisMatchPartial )
    {
      if ( pMatch )
      {  // no partial matches, but a total match.
        break;
      }
      else if ( !pLastMatch )
      {
        // no total matches, no partial matches.
        return 0;
      }
      else  // (pLastMatch)
      {
        // had a match before, but no partials this time.
        break;
      }
    }
    else
    { /* this partially matches.. */
      // "Remember....."
      if ( pMatch )
      {
        pLastMatch = pMatch;
      }
    }
  }

  if ( pMatch == nullptr )
    pMatch = pLastMatch;

  if ( pMatch )
  {
    *s += strlen( pMatch->code );

    tok.module = Mod_Basic;
    tok.id = pMatch->id;
    tok.type = pMatch->type;
    tok.precedence = pMatch->precedence;
    tok.deprecated = pMatch->deprecated;

    tok.setStr( pMatch->code );
    return 1;
  }

  return 0;  // didn't find one!
}

/**
 * Tries to read a binary operator from context
 *
 * @param tok Token&: The token to store the found literal into
 * @param ctx CompilerContext&: The context to look into
 * @return 0 when no matching text is found, 1 on success, -1 on error (also sets err)
 */
int Parser::tryBinaryOperator( Token& tok, CompilerContext& ctx )
{
  char opbuf[10];
  return tryOperator( tok, ctx.s, &ctx.s, binary_operators, n_operators, opbuf );
}

/**
 * Tries to read an unary operator from context
 *
 * @param tok Token&: The token to store the found literal into
 * @param ctx CompilerContext&: The context to look into
 * @return 0 when no matching text is found, 1 on success, -1 on error (also sets err)
 */
int Parser::tryUnaryOperator( Token& tok, CompilerContext& ctx )
{
  char opbuf[10];
  return tryOperator( tok, ctx.s, &ctx.s, unary_operators, n_unary, opbuf );
}

/**
 * Tries to read a numeric value from context
 *
 * @param tok Token&: The token to store the found literal into
 * @param ctx CompilerContext&: The context to look into
 * @return 0 when no matching text is found, 1 on success, -1 on error (also sets err)
 */
int Parser::tryNumeric( Token& tok, CompilerContext& ctx )
{
  if ( isdigit( ctx.s[0] ) || ctx.s[0] == '.' )
  {
    char *endptr, *endptr2;
    int l = strtol( ctx.s, &endptr, 0 );
    double d = strtod( ctx.s, &endptr2 );

    // 2015-01-21 Bodom: weird trick to remove an unwanted feature from Microsoft compiler
    //                   interpreting 'd' as 'e' (exponent), but 'd' in UO means dice,
    //                   leading to confusion
    // TODO: The best solution would be to reimplement the int/double parsing
    if ( !( ctx.s[0] == '0' && ctx.s[1] && ( ctx.s[1] == 'x' || ctx.s[1] == 'X' ) ) )
    {
      // This is not hex, so no 'd' can be valid
      for ( const char* i = ctx.s; i < endptr2; i++ )
      {
        if ( *i == 'd' || *i == 'D' )
        {
          // A 'd' has been eaten, bug could have occurred:
          // re-perform parsing on a cleaned version of the string
          size_t safelen = i - ctx.s + 1;
          std::unique_ptr<char[]> safeptr( new char[safelen]() );
          strncpy( safeptr.get(), ctx.s, safelen - 1 );
          d = strtod( safeptr.get(), &endptr2 );
          size_t newlen = endptr2 - safeptr.get();
          endptr2 = const_cast<char*>( ctx.s + newlen );
          break;
        }
      }
    }

    tok.type = TYP_OPERAND;
    if ( endptr >= endptr2 )
    {  // long got more out of it, we'll go with that
      tok.id = TOK_LONG;
      tok.lval = l;
      ctx.s = endptr;
      return 1;
    }
    else
    {
      tok.id = TOK_DOUBLE;
      tok.dval = d;
      ctx.s = endptr2;
      return 1;
    }
  }
  return 0;  // not numeric
}

/**
 * Tries to read a literal (string/variable name) from context
 *
 * @param tok Token&: The token to store the found literal into
 * @param ctx CompilerContext&: The context to look into
 * @return 0 when no matching text is found, 1 on success, -1 on error (also sets err)
 */
int Parser::tryLiteral( Token& tok, CompilerContext& ctx )
{
  if ( ctx.s[0] == '\"' )
  {
    const char* end = &ctx.s[1];
    std::string lit;
    bool escnext = false;  // true when waiting for 2nd char in an escape sequence
    u8 hexnext = 0;        // tells how many more chars in a \xNN escape sequence
    char hexstr[3];        // will contain the \x escape chars to be processed
    memset( hexstr, 0, 3 );

    for ( ;; )
    {
      if ( !*end )
      {
        err = PERR_UNTERMSTRING;
        return -1;
      }

      passert_always_r( !( escnext && hexnext ),
                        "Bug in the compiler. Please report this on the forums." );

      if ( escnext )
      {
        // waiting for 2nd character after a backslash
        escnext = false;
        if ( *end == 'n' )
          lit += '\n';
        else if ( *end == 't' )
          lit += '\t';
        else if ( *end == 'x' )
          hexnext = 2;
        else
          lit += *end;
      }
      else if ( hexnext )
      {
        // waiting for next (two) chars in hex escape sequence (eg. \xFF)
        hexstr[2 - hexnext] = *end;
        if ( !--hexnext )
        {
          char* endptr;
          char ord = static_cast<char>( strtol( hexstr, &endptr, 16 ) );
          if ( *endptr != '\0' )
          {
            err = PERR_INVESCAPE;
            return -1;
          }
          lit += ord;
        }
      }
      else
      {
        if ( *end == '\\' )
          escnext = true;
        else if ( *end == '\"' )
          break;
        else
          lit += *end;
      }
      ++end;
    }
    /*
            char *end = strchr(&ctx.s[1], '\"');
            if (!end)
            {
            err = PERR_UNTERMSTRING;
            return -1;
            }
            */
    // int len = end - ctx.s;   //   "abd" len = 5-1 = 4
    if ( !Clib::isValidUnicode( lit ) )
    {
      if ( !ctx.silence_unicode_warnings )
      {
        compiler_warning( &ctx, "Warning: invalid unicode character detected. Assuming ISO8859\n" );
      }
      Clib::sanitizeUnicodeWithIso( &lit );
    }
    tok.id = TOK_STRING;  // this is a misnomer I think!
    tok.type = TYP_OPERAND;
    tok.copyStr( lit.c_str() );

    ctx.s = end + 1;  // skip past the ending delimiter
    return 1;
  }
  else if ( isalpha( ctx.s[0] ) || ctx.s[0] == '_' )
  {  // we have a variable/label/verb.
    const char* end = ctx.s;
    while ( *end && !isspace( *end ) && strchr( ident_allowed, *end ) )
    {
      ++end;
    }
    // Catch identifiers of the form module::name
    if ( end[0] == ':' && end[1] == ':' )
    {
      end += 2;
      while ( *end && !isspace( *end ) && strchr( ident_allowed, *end ) )
      {
        ++end;
      }
    }

    int len = static_cast<int>( end - ctx.s + 1 );  //   "abcd"

    tok.copyStr( ctx.s, len - 1 );

    tok.id = TOK_IDENT;
    tok.type = TYP_OPERAND;

    ctx.s = end;
    return 1;
  }
  return 0;
}

int Parser::recognize_binary( Token& tok, const char* buf, const char** /*s*/ )
{
  for ( int i = 0; i < n_operators; i++ )
  {
    if ( stricmp( buf, binary_operators[i].code ) == 0 )
    {
      tok.module = Mod_Basic;
      tok.id = binary_operators[i].id;
      tok.type = binary_operators[i].type;
      tok.precedence = binary_operators[i].precedence;
      /*
                  if (tok.type == TYP_OPERATOR &&
                  (tok.id == TOK_ADDMEMBER ||
                  tok.id == TOK_DELMEMBER ||
                  tok.id == TOK_CHKMEMBER ||
                  tok.id == TOK_MEMBER) )
                  {
                  int res;
                  Token tk2;
                  res = getToken( s, tk2 );
                  if (res < 0) return res;
                  if (tk2.type != TYP_OPERAND || tk2.id != TOK_IDENT)
                  return -1;
                  tok.copyStr( tk2.tokval() );
                  }
                  else
                  {
                  */
      tok.setStr( binary_operators[i].code );
      // tok.nulStr();
      /*
                  }
                  */

      return 1;
    }
  }
  return 0;
}

int Parser::recognize_unary( Token& tok, const char* buf )
{
  for ( int i = 0; i < n_unary; i++ )
  {
    if ( stricmp( buf, unary_operators[i].code ) == 0 )
    {
      tok.module = Mod_Basic;
      tok.id = unary_operators[i].id;
      tok.type = unary_operators[i].type;
      tok.precedence = unary_operators[i].precedence;
      tok.setStr( unary_operators[i].code );

      return 1;
    }
  }
  return 0;
}


int Parser::recognize( Token& tok, const char* buf, const char** s )
{
  if ( recognize_binary( tok, buf, s ) )
    return 1;
  return recognize_unary( tok, buf );
}


bool Parser::recognize_reserved_word( Token& tok, const char* buf )
{
  if ( tok.id != TOK_IDENT )
    return false;

  auto itr = reservedWordsByName.find( buf );
  if ( itr != reservedWordsByName.end() )
  {
    ReservedWord* rv = ( *itr ).second;

    tok.module = Mod_Basic;
    tok.id = rv->id;
    tok.type = rv->type;
    tok.precedence = rv->precedence;
    tok.deprecated = rv->deprecated;
    tok.setStr( rv->word );
    return true;
  }
  return false;
}


/*
int isOperator(Token& token)
{
for(int i=0;i < n_operators; i++) {
if (stricmp(binary_operators[i].code, token )==0) {
token.setStr(binary_operators[i].code);
token.id = binary_operators[i].id;
token.type = binary_operators[i].type;
return 1;
}
}
return 0;
}
*/

Precedence find_precedence( Token& token )
{
  return static_cast<Precedence>( token.precedence );
}

void Parser::reinit( Expression& ex )
{
  // qCA.clear();
  while ( !ex.CA.empty() )
  {
    delete ex.CA.front();
    ex.CA.pop();
  }

  // TX.clear()
  while ( !ex.TX.empty() )
  {
    delete ex.TX.top();
    ex.TX.pop();
  }


  err = PERR_NONE;
  ext_err[0] = '\0';
}

/**
 * Reads next token from given context
 *
 * what is a token? a set of homogeneous characters
 * a Label:
 * begins with [A-Za-z_], followed by [A-Za-z0-9]
 *
 * A character literal:
 * begins with '"', ends with '"'. anything goes in between.
 *
 * a Number:
 * begins with [0-9] (note: not plus or minus, these get eaten as unary ops)
 * can be either a float (stored as double), or a long.
 * 0xABC is hex, which is read okay.
 * So is 0.5e+17. I let strtod do most of the work.
 * basically whichever of strtod or strtol can do more with it
 * (endptr arg is greater on exit), that's what i decide that it is.
 *
 * an operator:
 * any collection of the operator characters
 * [ ( ) * / + - < = > ,] not separated by whitespace, digits, or alphas
 * note a collection of more than one is considered a SINGLE operator.
 * So if you put 6*-7, *- is the operator. nasty I know, but
 * what am I supposed to do? (Maximal munch, is what is actually done!)
 *
 * @param tok Token&: The token to store the found literal into
 * @param ctx CompilerContext&: The context to look into
 * @param expr unused
 * @return 0 when no matching text is found, 1 on success, -1 on error (also sets err)
 */
int Parser::getToken( CompilerContext& ctx, Token& tok, Expression* /* expr not used */ )
{
  int hit = 0;

  int res = ctx.skipcomments();
  if ( res )
    return res;

  tok.dbg_filenum = ctx.dbg_filenum;
  tok.dbg_linenum = ctx.line;

  if ( ctx.s[0] == ';' )
  {
    tok.module = Mod_Basic;
    tok.id = TOK_SEMICOLON;
    tok.type = TYP_DELIMITER;
    tok.setStr( ";" );
    ctx.s++;
    return 0;
  }

  hit = tryLiteral( tok, ctx );
  if ( hit == -1 )
  {
    return -1;
  }
  else if ( hit )
  {
    recognize_reserved_word( tok, tok.tokval() );
    return 0;
  }

  /*
      hit = tryReservedWord(tok, t, s);
      if (hit==-1)  return -1;
      else if (hit) return 0;
      */

  hit = tryBinaryOperator( tok, ctx );
  if ( hit == -1 )
    return -1;
  else if ( hit )
    return 0;

  hit = tryUnaryOperator( tok, ctx );
  if ( hit == -1 )
    return -1;
  else if ( hit )
    return 0;

  // label:
  // A:=4;


  hit = tryNumeric( tok, ctx );
  if ( hit == -1 )
    return -1;
  else if ( hit )
    return 0;

  if ( ctx.s[0] == ':' )
  {
    ++ctx.s;
    tok.id = RSV_COLON;
    tok.type = TYP_RESERVED;
    tok.setStr( ":" );
    return 0;
  }

  compiler_error( "Your syntax frightens and confuses me.\n" );
  err = PERR_WAAH;
  return -1;
}

/**
 * Reads next token from given context, but without modifying the context
 *
 * @see Parser::getToken( CompilerContext& ctx, Token& tok )
 */
int Parser::peekToken( const CompilerContext& ctx, Token& token, Expression* expr )
{
  CompilerContext tctx( ctx );
  tctx.silence_unicode_warnings = true;
  return getToken( tctx, token, expr );
}

/* Parser::parseToken deleted. */
/* not used? ens 12/10/1998
int Parser::IP(Expression& expr, char *s)
{
reinit(expr);

Token *ptoken;
if (!quiet) cout << "Parsing \"" << s << '\"' << endl;

expr.TX.push(new Token); // push terminator token

ptoken = new Token;
while (getToken(&s, *ptoken)==0)
{
parseToken(expr, ptoken);
ptoken = new Token;
}
parseToken(expr, ptoken);

return 0;
}
*/


int SmartParser::isOkay( const Token& token, const Token& last_token )
{
  BTokenType last_type = last_token.type;
  BTokenType this_type = token.type;
  if ( !quiet )
    INFO_PRINT << "isOkay(" << this_type << "," << last_type << ")\n";
  if ( last_type == TYP_FUNC || last_type == TYP_USERFUNC || last_type == TYP_METHOD ||
       last_type == TYP_FUNCREF )
    last_type = TYP_OPERAND;
  if ( this_type == TYP_FUNC || this_type == TYP_USERFUNC || this_type == TYP_METHOD ||
       this_type == TYP_FUNCREF )
    this_type = TYP_OPERAND;
  if ( token.id == TOK_LBRACE )  // an array declared somewhere out there
    this_type = TYP_OPERAND;

  if ( last_type == TYP_UNARY_PLACEHOLDER || this_type == TYP_UNARY_PLACEHOLDER )
    return 0;  // always invalid
  if ( token.id == TOK_UNPLUSPLUS_POST ||
       token.id == TOK_UNMINUSMINUS_POST )  // valid when other direction is valid
    std::swap( this_type, last_type );
  if ( last_token.id == TOK_UNPLUSPLUS_POST ||
       last_token.id == TOK_UNMINUSMINUS_POST )  // behaves like the operand before
    last_type = TYP_OPERAND;
  if ( last_type > TYP_TESTMAX )
    return 1;  // assumed okay
  if ( this_type > TYP_TESTMAX )
    return 1;                                  // assumed okay
  return allowed_table[last_type][this_type];  // maybe okay
}

/*
int SmartParser::isFunc(Token& token, Verb **v)
{
if (token.id != TOK_IDENT) return 0; // ain't no verb..
// note that this catches string literals.
assert(token.tokval());

if (isInTable(parser_verbs, n_parser_verbs, token.tokval(), v))
{
token.id = (*v)->id;
token.lval = (*v)->narg;
token.type = TYP_FUNC;
token.module = Mod_Basic;
return 1;
}
return 0;
}
*/

/**
 * Like Parser::tryLiteral, with extra elements supported
 *
 * Labels.
 * A label is an ident operand, followed by a colon, followed by
 * either whitespace or end-of-file.
 * Note, this definition just happens to exclude ':=' and '::',
 * which is important.
 *
 * @see Parser::tryLiteral( Token& tok, CompilerContext& ctx )
 */
int SmartParser::tryLiteral( Token& tok, CompilerContext& ctx )
{
  int res;
  res = Parser::tryLiteral( tok, ctx );
  if ( res == 1 && tok.id == TOK_IDENT )
  {  // check for "label:"

    // whitespace used to be skipped here.
    //   while (*t && isspace(*t)) t++;
    if ( !ctx.s[0] )  // ident EOF can't be a label
    {
      return 1;
    }

// this might be a nice place to look for module::function, too.
#if 0
    if (t[0] == ':' && t[1] == ':')
    {
      t += 2;
      *s = t;
      Token tok2;
      int res2 = Parser::tryLiteral( tok2, t, s );
      if (res2 < 0) return res2;
      if (res2 == 0)
      return -1;
      // append '::{tok2 tokval}' to tok.tokval
      // (easier when/if token uses string)
    }
#endif
    if ( ctx.s[0] == ':' && ( ctx.s[1] == '\0' || isspace( ctx.s[1] ) ) )
    {
      tok.id = CTRL_LABEL;
      tok.type = TYP_LABEL;
      ++ctx.s;
    }
    return 1;
  }
  return res;
}

int SmartParser::parseToken( CompilerContext& ctx, Expression& expr, Token* token )
{
  //  return Parser::parseToken(token);
  if ( !quiet )
  {
    fmt::Writer _tmp;
    _tmp << "parseToken( " << *token << ")\n";
    _tmp << "  CA: ";
    std::queue<Token*> ca( expr.CA );
    while ( !ca.empty() )
    {
      Token* tk = ca.front();
      _tmp << *tk << " ";
      ca.pop();
    }
    _tmp << "\n";
    _tmp << "  TX: ";
    std::stack<Token*> tx( expr.TX );
    while ( !tx.empty() )
    {
      Token* tk = tx.top();
      _tmp << *tk << " ";
      tx.pop();
    }
    INFO_PRINT << _tmp.str() << "\n";
  }

  for ( ;; )
  {
    Token* last = expr.TX.top();
    switch ( token->type )
    {
    case TYP_FUNC:
    case TYP_USERFUNC:
    case TYP_OPERAND:
      expr.CA.push( token );
      return 0;
    case TYP_TERMINATOR:
      switch ( last->type )
      {
      case TYP_TERMINATOR:
        delete token;
        delete expr.TX.top();
        expr.TX.pop();
        return 1;  // all done!
      case TYP_UNARY_OPERATOR:
        expr.CA.push( expr.TX.top() );
        expr.TX.pop();
        break;
      case TYP_OPERATOR:
        expr.CA.push( expr.TX.top() );
        expr.TX.pop();
        break;
      case TYP_LEFTPAREN:
        err = PERR_MISSRPAREN;
        return -1;
      case TYP_LEFTBRACKET:
        err = PERR_MISSRBRACKET;
        return -1;
      default:
        err = PERR_WAAH;
        return -1;
      }
      break;
    case TYP_UNARY_OPERATOR:
    case TYP_OPERATOR:
    case TYP_LEFTBRACKET:
      // these start out at 0, but need to start at one.
      if ( token->type == TYP_LEFTBRACKET )
        token->lval = 1;
      switch ( last->type )
      {
      case TYP_TERMINATOR:
      case TYP_LEFTPAREN:
      case TYP_LEFTBRACKET:
        // possible check CA for array dereference operator here.
        // if one found, remove it, and change this assignment to a "deref and assign"
        expr.TX.push( token );
        return 0;
      case TYP_UNARY_OPERATOR:
      case TYP_OPERATOR:
        int this_prec;
        int last_prec;

        this_prec = find_precedence( *token );
        last_prec = find_precedence( *last );
        if ( this_prec > last_prec )
        {
          expr.TX.push( token );
          return 0;
        }
        else
        {
          expr.CA.push( expr.TX.top() );
          expr.TX.pop();
        }
        break;
      default:
        err = PERR_WAAH;
        return -1;
        break;
      }
      break;
    case TYP_LEFTPAREN:
      expr.TX.push( token );
      return 0;
    case TYP_RIGHTPAREN:
      switch ( last->type )
      {
      case TYP_TERMINATOR:
        err = PERR_UNEXRPAREN;
        return -1;
      case TYP_UNARY_OPERATOR:
      case TYP_OPERATOR:
        expr.CA.push( expr.TX.top() );
        expr.TX.pop();
        break;
      case TYP_LEFTPAREN:
        delete token;
        delete expr.TX.top();
        expr.TX.pop();
        return 0;
      default:
        compiler_error( "Unmatched ')' in expression. (Trying to match against a '", *last, "')\n",
                        ctx, "parseToken(): Not sure what to do.\n", "Token: ", *token, "\n",
                        "Last:  ", *last, "\n" );
        throw std::runtime_error( "Error in parseToken() (1)" );
      }
      break;

    // case TYP_LEFTBRACKET:
    //  expr.TX.push(token);
    // return 0;
    case TYP_RIGHTBRACKET:
      switch ( last->type )
      {
      case TYP_TERMINATOR:
        err = PERR_UNEXRBRACKET;
        return -1;
      case TYP_UNARY_OPERATOR:
      case TYP_OPERATOR:
        expr.CA.push( expr.TX.top() );
        expr.TX.pop();
        break;
      case TYP_LEFTBRACKET:
        Token* ptkn;
        ptkn = new Token( TOK_ARRAY_SUBSCRIPT, TYP_OPERATOR );
        ptkn->lval = last->lval;
        ptkn->dbg_filenum = token->dbg_filenum;
        ptkn->dbg_linenum = token->dbg_linenum;

        if ( ptkn->lval != 1 )
          ptkn->id = INS_MULTISUBSCRIPT;
        expr.CA.push( ptkn );

        delete token;
        delete expr.TX.top();
        expr.TX.pop();
        return 0;
      default:
        compiler_error( "Unmatched ']' in expression. (Trying to match against a '", *last, "')\n",
                        ctx, "parseToken(): Not sure what to do.\n", "Token: ", *token, "\n",
                        "Last:  ", *last, "\n" );
        throw std::runtime_error( "Error in parseToken() (2)" );
      }
      break;

    /* Special Case: two syntaxes are supported for array indexing:
            A[3][4] and A[3,4].
            If this is a comma, and we are working in a left bracket area,
            increase the number of indices (stored in lval of the leftbracket)
            */
    case TYP_SEPARATOR:
      if ( last->type == TYP_LEFTBRACKET )
      {
        ++last->lval;
        // Token *ptkn = new Token( Mod_Basic, TOK_ARRAY_SUBSCRIPT, TYP_OPERATOR );
        // ptkn->lval = last->lval++;
        // expr.CA.push( ptkn );

        delete token;
        return 0;
      }
      else if ( last->type == TYP_UNARY_OPERATOR || last->type == TYP_OPERATOR )
      {
        expr.CA.push( expr.TX.top() );
        expr.TX.pop();
        break;  // try again
      }
      else
      {
        err = PERR_UNEXPCOMMA;
        return -1;
      }

    default:
      compiler_error( "Don't know what to do with '", *token, "' in SmartParser::parseToken\n",
                      ctx );
      err = PERR_WAAH;
      return -1;
    }
  }
}

/**
 * Some identifiers are functions (user-defined or module-defined)
 * these are recognized here.  HOWEVER, in some cases these should
 * be ignored - particularly, after the "." operator and its ilk.
 * For example, if the LEN function is defined,
 * "print a.len;" should still be valid (assuming A is a variable
 * with a 'len' member).  In these cases, the operator in question
 * will be at the top of the TX stack.  So, if we find this operator
 * there, we won't check for functions.
 * This is also the perfect opportunity to morph would-be identifiers
 * into strings, or "member names" if that turns out the way to go.
 * (Normally, we would emit TOK_IDENT(left) TOK_IDENT(right) TOK_MEMBER.
 * The problem here is that TOK_IDENT(left) is seen as a variable
 * (quite rightly), but so is TOK_IDENT(right), which is wrong.
 * We used to transform this in addToken, but this is better
 * I think.)
 *
 * @note let's suppose..
 * an overridden getToken is really smart, and figures out if IDENTS
 * are variable names, verbs, functions,  or labels.  To this end it
 * pulls out the ':' if necessary.
 * TYP_OPERAND, TOK_VARNAME
 * TYP_FUNC,  TOK_MID,  <-- TYP_OPERAND for purposes of legality
 * TYP_PROC,  TOK_PRINT,
 * TYP_LABEL,   (don't care)
 *
 * IP still does the same thing only it no longer looks for isVerb.
 * have the new getToken put, say, the verb number in lval, so we now
 * have an array element number.
 *
 * @see Parser::getToken( CompilerContext& ctx, Token& token )
 */
int SmartParser::getToken( CompilerContext& ctx, Token& token, Expression* pexpr )
{
  int res = Parser::getToken( ctx, token );
  if ( res == -1 )
    return -1;
  if ( token.id == TOK_IDENT )
  {
    if ( pexpr )
    {
      if ( !pexpr->TX.empty() )
      {
        Token* tkn = pexpr->TX.top();
        if ( tkn->id == TOK_MEMBER || tkn->id == TOK_ADDMEMBER || tkn->id == TOK_DELMEMBER ||
             tkn->id == TOK_CHKMEMBER )
        {
          token.id = TOK_STRING;
          return res;
        }
      }
    }
    if ( isFunc( token, &modfunc_ ) )
      return 0;
    if ( isUserFunc( token, &userfunc_ ) )
      return 0;
  }
  return res;
}

/**
 * Get a token, but bypass the conversions in SmartParser::getToken
 * Primarily used when getting an identifier that may be the same as
 * a userfunc name.
 */
int SmartParser::getTokenWithoutConversions( CompilerContext& ctx, Token& token )
{
  return Parser::getToken( ctx, token );
}

bool SmartParser::callingMethod( CompilerContext& ctx )
{
  // if we have something like x.foo(), change to call-method
  CompilerContext tctx( ctx );
  Token tk_name, tk_paren;

  if ( getToken( tctx, tk_name ) == 0 && getToken( tctx, tk_paren ) == 0 &&
       ( tk_name.id == TOK_IDENT || tk_name.id == TOK_FUNC || tk_name.id == TOK_USERFUNC ) &&
       tk_paren.id == TOK_LPAREN )
  {
    return true;
  }
  return false;
}

/**
 * if comma terminator is allowed, (reading args, or declaring variables)
 * leaves the terminator/comma.
 * if comma term not allowed, eats the semicolon.
 * if right paren allowed, leaves the right paren.
 *
 * @note (obviously, this function's behavior needs some work!)
 **/
int SmartParser::IIP( Expression& expr, CompilerContext& ctx, unsigned flags )
{
  BTokenType last_type = TYP_TERMINATOR;
  Token last_token;
  // Token* debug_last_tx_token = nullptr;
  int done = 0;
  int res = 0;  // 1=done, -1=error, 0=not done

  int semicolon_term_allowed = flags & EXPR_FLAG_SEMICOLON_TERM_ALLOWED;
  int comma_term_allowed = flags & EXPR_FLAG_COMMA_TERM_ALLOWED;
  int rightparen_term_allowed = flags & EXPR_FLAG_RIGHTPAREN_TERM_ALLOWED;
  int rightbrace_term_allowed = flags & EXPR_FLAG_RIGHTBRACE_TERM_ALLOWED;
  int dictkey_term_allowed = flags & EXPR_FLAG_DICTKEY_TERM_ALLOWED;
  int endenum_term_allowed = flags & EXPR_FLAG_ENDENUM_TERM_ALLOWED;
  int to_term_allowed = flags & EXPR_FLAG_TO_TERM_ALLOWED;
  int auto_term_allowed = flags & EXPR_FLAG_AUTO_TERM_ALLOWED;
  int term_required =
      flags & ( EXPR_FLAG_SEMICOLON_TERM_ALLOWED | EXPR_FLAG_COMMA_TERM_ALLOWED |
                EXPR_FLAG_RIGHTPAREN_TERM_ALLOWED | EXPR_FLAG_RIGHTBRACE_TERM_ALLOWED |
                EXPR_FLAG_DICTKEY_TERM_ALLOWED | EXPR_FLAG_ENDENUM_TERM_ALLOWED |
                EXPR_FLAG_TO_TERM_ALLOWED | EXPR_FLAG_AUTO_TERM_ALLOWED );
  if ( !quiet )
  {
    char buf[80];
    Clib::stracpy( buf, ctx.s, 80 );
    strtok( buf, "\r\n" );
    INFO_PRINT << "Parsing " << buf << "\n";
  }

  expr.TX.push( new Token ); /* push a terminator token */
  int leftbracket_count = 0;
  while ( !done && ( res == 0 ) )
  {
    const char* t = ctx.s;
    Token token;

    res = peekToken( ctx, token );

    if ( res == 1 && term_required )
    {
      compiler_error( "Unexpected end of file while reading an expression.  Expected ",
                      semicolon_term_allowed ? " ';'" : "", comma_term_allowed ? " ," : "",
                      rightparen_term_allowed ? " ']'" : "", rightbrace_term_allowed ? " '}'" : "",
                      dictkey_term_allowed ? " '->'" : "", endenum_term_allowed ? " 'endenum'" : "",
                      to_term_allowed ? " 'to'" : "", "\n" );
      err = PERR_EOFEXPECTINGTERM;
      res = -1;
      break;
    }
    if ( res )
      break;
    if ( !isLegal( token ) )
    {
      err = PERR_NOTLEGALHERE;
      res = -1;
      break;
    }

    //    if (token.type == TYP_DELIMITER) break;
    // debug_last_tx_token = expr.TX.top();

    /*
            if (comma_term_allowed)
            {
            Token* tkn = expr.TX.top();
            if (leftbracket_count > 0) // tkn != nullptr && tkn->id == TOK_LBRACKET )
            {
            // ignore commas if we're in a left bracket situation.
            ;
            }
            else if (token.id == TOK_COMMA || token.id == TOK_SEMICOLON)
            {
            break;
            }
            }
            */
    if ( leftbracket_count == 0 )
    {
      if ( comma_term_allowed && ( token.id == TOK_COMMA || token.id == TOK_SEMICOLON ) )
      {
        break;
      }
      if ( endenum_term_allowed && ( token.id == RSV_ENDENUM ) )
      {
        break;
      }
      if ( to_term_allowed && ( token.id == RSV_TO ) )
      {
        break;
      }
    }

    if ( rightbrace_term_allowed && token.id == TOK_RBRACE )
    {
      break;
    }
    if ( dictkey_term_allowed && token.id == TOK_DICTKEY )
    {
      break;
    }

    /*
            else
            {
            if (token.type == TYP_SEPARATOR)
            {
            err = PERR_UNEXPCOMMA;
            res = -1;
            break;
            }
            }
            */

    // auto-terminated expressions need to not eat what broke them out...
    CompilerContext save_ctx( ctx );

    res = getToken( ctx, token, &expr );

    if ( semicolon_term_allowed && token.id == TOK_SEMICOLON )
      break;

    if ( token.id == TOK_LBRACKET )
      ++leftbracket_count;
    else if ( token.id == TOK_RBRACKET )
      --leftbracket_count;

    if ( !isOkay( token, last_token ) )

    {
      if ( token.type == TYP_OPERATOR ||
           token.type == TYP_UNARY_PLACEHOLDER )  // check for a unary operator that looks the same.
        recognize_unary( token, token.tokval() );
      if ( token.id == TOK_UNPLUSPLUS && last_type == TYP_OPERAND )  // switching to post increment
        token.id = TOK_UNPLUSPLUS_POST;
      else if ( token.id == TOK_UNMINUSMINUS &&
                last_type == TYP_OPERAND )  // switching to post decrement
        token.id = TOK_UNMINUSMINUS_POST;
      if ( !isOkay( token, last_token ) )
      {
        if ( auto_term_allowed )
        {
          ctx = save_ctx;
          break;
        }

        res = -1;
        err = PERR_ILLEGALCONS;
        ctx.s = t;  // FIXME operator=
        compiler_error( "Token '", token, "' cannot follow token '", last_token, "'\n" );
        if ( last_token.type == TYP_OPERAND && token.id == TOK_LPAREN )
        {
          compiler_error( "Function ", last_token, "() is not defined.\n" );
        }
        break;
      }
    }
    else if ( last_type == TYP_TERMINATOR && token.type == TYP_LEFTBRACE &&
              compilercfg.ParanoiaWarnings )
    {
      compiler_warning(
          &ctx,
          "Warning: Using { } is inappropriate; please define array, struct or dictionary.\n" );
    }
    last_type = token.type;
    last_token = token;

    //
    // only certain types of things can be in an auto-terminated expr
    // stuff like 'var' and statements can't.
    //
    if ( auto_term_allowed )
    {
      if ( token.type != TYP_FUNC && token.type != TYP_USERFUNC && token.type != TYP_OPERAND &&
           token.type != TYP_UNARY_OPERATOR && token.type != TYP_OPERATOR &&
           token.type != TYP_LEFTPAREN && token.type != TYP_RIGHTPAREN &&
           token.type != TYP_LEFTBRACKET && token.type != TYP_RIGHTBRACKET &&
           token.type != TYP_SEPARATOR && token.id != TOK_LBRACE && token.id != TOK_RBRACE )
      {
        ctx = save_ctx;
        break;
      }
    }

    Token* ptok2;
    if ( token.type == TYP_USERFUNC )
    {
      res = getUserArgs( expr, ctx );
      if ( res < 0 )
        return res;

      ptok2 = new Token( token );
      res = parseToken( ctx, expr, ptok2 );
      if ( res < 0 )
      {
        delete ptok2;
        ctx.s = t;
      }
    }
    else if ( token.type == TYP_FUNC )
    {
      userfunc_ = modfunc_->uf;
      res = getUserArgs( expr, ctx, false );
      if ( res < 0 )
      {
        compiler_error( "Error getting arguments for function ", token.tokval(), "\n", ctx, "\n" );
        return res;
      }
      ptok2 = new Token( token );
      res = parseToken( ctx, expr, ptok2 );
      if ( res < 0 )
      {
        delete ptok2;
        ctx.s = t;  // FIXME operator=

        if ( ( err == PERR_UNEXRPAREN ) && rightparen_term_allowed )
        {
          err = PERR_NONE;
          res = 0;
          done = 1;
        }
      }
    }
    else if ( token.id == TOK_ARRAY )
    {
      auto array_tkn = new Token( TOK_ARRAY, TYP_OPERAND );
      array_tkn->dbg_filenum = token.dbg_filenum;
      array_tkn->dbg_linenum = token.dbg_linenum;

      res = parseToken( ctx, expr, array_tkn );
      if ( res < 0 )
        return res;

      // expr.CA.push( array_tkn );

      // 'array' can be of the following forms:
      // var x := array;          // preferred
      // var x := array { 2, 4, 6, 1 };   // preferred
      // var x := array ( 2, 4, 6, 1 );   // not preferred, looks too much like a multi-dim

      Token peek_token;
      res = peekToken( ctx, peek_token );
      if ( res == 0 )
      {
        if ( peek_token.id == TOK_LPAREN )
        {
          res = getArrayElements( expr, ctx );
        }
        else if ( peek_token.id == TOK_LBRACE )
        {
          // this form expects that the LBRACE has been eaten, so do so.
          getToken( ctx, peek_token );
          res = getNewArrayElements( expr, ctx );
        }
        if ( res < 0 )
          compiler_error( "Error getting elements for array\n" );
      }
    }
    else if ( token.id == TOK_LBRACE )  // a bare array declaration, like var x := { 2, 4 };
    {
      expr.CA.push( new Token( TOK_ARRAY, TYP_OPERAND ) );
      res = getNewArrayElements( expr, ctx );
      if ( res < 0 )
        compiler_error( "Error getting elements for array\n" );
    }
    else if ( token.id == TOK_ERROR )
    {
      auto error_tkn = new Token( TOK_ERROR, TYP_OPERAND );
      error_tkn->dbg_filenum = token.dbg_filenum;
      error_tkn->dbg_linenum = token.dbg_linenum;
      expr.CA.push( error_tkn );
      res = getStructMembers( expr, ctx );
      if ( res < 0 )
        compiler_error( "Error reading members for error\n" );
    }
    else if ( token.id == TOK_STRUCT )
    {
      auto struct_tkn = new Token( TOK_STRUCT, TYP_OPERAND );
      struct_tkn->dbg_filenum = token.dbg_filenum;
      struct_tkn->dbg_linenum = token.dbg_linenum;
      expr.CA.push( struct_tkn );
      res = getStructMembers( expr, ctx );
      if ( res < 0 )
        compiler_error( "Error reading members for struct\n" );
    }
    else if ( token.id == TOK_DICTIONARY )
    {
      auto dict_tkn = new Token( token );  // Mod_Basic, TOK_DICTIONARY, TYP_OPERAND );
      // struct_tkn->dbg_filenum = token.dbg_filenum;
      // struct_tkn->dbg_linenum = token.dbg_linenum;
      expr.CA.push( dict_tkn );
      res = getDictionaryMembers( expr, ctx );
      if ( res < 0 )
        compiler_error( "Error reading members for dictionary\n" );
    }
    else if ( token.id == TOK_FUNCREF )
    {
      auto ref_tkn = new Token( token );
      res = getFunctionPArgument( expr, ctx, ref_tkn );
      if ( res < 0 )
        compiler_error( "Error reading function reference argument\n" );
      expr.CA.push( ref_tkn );
    }
    else if ( token.id == TOK_MEMBER && callingMethod( ctx ) )
    {
      // look for something like x.foo(b);
      // we'll catch this on the 'foo'
      // so check for preceding TOK_MEMBER, and succeeding TOK_LPAREN

      ptok2 = new Token( token );  // this we will turn into an INS_CALL_METHOD.
      int _res = parseToken( ctx, expr, ptok2 );
      if ( _res < 0 )
      {
        delete ptok2;
        return _res;
      }

      // grab the method name
      getToken( ctx, token, &expr );
      std::string methodName( token.tokval() );
      Clib::mklowerASCII( methodName );
      int nargs;
      res = getMethodArguments( expr, ctx, nargs );
      // our ptok2 is now sitting in TX.  Move it to CA.
      Token* _t = expr.TX.top();
      expr.TX.pop();
      expr.CA.push( _t );

      ObjMethod* objmeth = getKnownObjMethod( methodName.c_str() );
      if ( objmeth != nullptr && compilercfg.OptimizeObjectMembers )
      {
        ptok2->id = INS_CALL_METHOD_ID;
        ptok2->type = TYP_METHOD;
        ptok2->lval = nargs;
        ptok2->dval = objmeth->id;
      }
      else
      {
        ptok2->id = INS_CALL_METHOD;
        ptok2->type = TYP_METHOD;
        ptok2->lval = nargs;
        ptok2->copyStr( methodName.c_str() );
      }
      last_type = TYP_OPERAND;
      last_token.type = TYP_OPERAND;  // FIXME: kind of a hack
    }
    else
    {
      if ( res >= 0 )
      {
        ptok2 = new Token( token );
        res = parseToken( ctx, expr, ptok2 );
        if ( res < 0 )
        {
          delete ptok2;
          ctx.s = t;  // FIXME operator=

          if ( ( err == PERR_UNEXRPAREN ) && rightparen_term_allowed )
          {
            err = PERR_NONE;
            res = 0;
            done = 1;
          }
        }
      }
    }
    if ( flags & EXPR_FLAG_SINGLE_ELEMENT )
      done = 1;
  }

  int nres = parseToken( ctx, expr, new Token ); /* end of expression */
  if ( res >= 0 )
    res = nres;

  if ( !comma_term_allowed && !quiet )
  {
    INFO_PRINT << "Result: " << res << "\n";
  }
  return res;
}

}  // namespace Bscript
}  // namespace Pol<|MERGE_RESOLUTION|>--- conflicted
+++ resolved
@@ -81,7 +81,6 @@
   init_tables();
 }
 
-<<<<<<< HEAD
 const char* ParseErrorStr[PERR_NUM_ERRORS] = { "(No Error, or not specified)",
                                                "Unexpected ')'",
                                                "Missing '('",
@@ -101,29 +100,8 @@
                                                "Unexpected Semicolon",
                                                "Expected 'while'",
                                                "Unexpected ']'",
-=======
-const char* ParseErrorStr[PERR_NUM_ERRORS] = {"(No Error, or not specified)",
-                                              "Unexpected ')'",
-                                              "Missing '('",
-                                              "Missing ')'",
-                                              "Bad Token",
-                                              "Unknown Operator",
-                                              "Waaah!",
-                                              "Unterminated String Literal",
-                                              "Invalid escape sequence in String",
-                                              "Too Few Arguments",
-                                              "Too Many Arguments",
-                                              "Unexpected Comma",
-                                              "Illegal Construction",
-                                              "Missing ';'",
-                                              "Token not legal here",
-                                              "Procedure calls not allowed here",
-                                              "Unexpected Semicolon",
-                                              "Expected 'while'",
-                                              "Unexpected ']'",
->>>>>>> 5b7c0f38
-                                              "Missing ']'",
-                                              "EOF when expecting a terminator"};
+                                               "Missing ']'",
+                                               "EOF when expecting a terminator"};
 char operator_brk[] = "+-/*(),<=>,:;%";
 
 char ident_allowed[] =
