/** @file
 *
 * @par History
 */

#ifndef H_BSCRIPT_IMPSTR_H
#define H_BSCRIPT_IMPSTR_H

#ifndef BSCRIPT_BOBJECT_H
#include "bobject.h"
#endif

#include <stack>
#include <string>

namespace Pol
{
namespace Bscript
{
class SubString;

class String : public BObjectImp
{
  typedef BObjectImp base;

public:
  enum class Tainted
  {
    YES,  // performs unicode sanitize should be done for every external value
    NO    // performs no unicode sanitize should only be used for internal usage
  };
  String() : BObjectImp( OTString ), value_( "" ) {}
  String( const char* str, int nchars, Tainted san = Tainted::YES );
  explicit String( const char* str, Tainted san = Tainted::YES );
  explicit String( const std::string& str, Tainted san = Tainted::YES );
  explicit String( BObjectImp& objimp );
  String( const String& str ) : BObjectImp( OTString ), value_( str.value_ ) {}
  virtual ~String() {}

private:
  explicit String( const std::string& str, std::string::size_type pos, std::string::size_type n );

public:
  static bool isValidUnicode( const std::string& str );
  static bool sanitizeUnicode( std::string* str );

  static BObjectImp* unpack( const char* pstr );
  static BObjectImp* unpack( std::istream& is );
  static BObjectImp* unpackWithLen( std::istream& is );
  virtual std::string pack() const override;
  virtual void packonto( std::ostream& os ) const override;
  static void packonto( std::ostream& os, const std::string& value );
  virtual BObjectImp* copy() const override { return new String( *this ); }
  virtual size_t sizeEstimate() const override;

  // FIXME: Possibly eliminate this later and have [ ] operator support?
  // Or stick to functions, overload them with other substring getting methods.
  String* StrStr( int begin, int len );
  // FIXME: Possibly upgrade this later with overload functions in order to support different
  // trim methods, or add ELTrim, etc?
  String* ETrim( const char* CRSet, int type );
  void EStrReplace( String* str1, String* str2 );
  void ESubStrReplace( String* replace_with, unsigned int index, unsigned int len );

  const char* data() const { return value_.c_str(); }
  const std::string& value() const { return value_; }
  size_t length() const;
  void toUpper( void );
  void toLower( void );
  std::vector<unsigned int> toUTF32() const;
  std::vector<unsigned short> toUTF16() const;
  static std::string fromUTF32( unsigned int code );
  static std::string fromUTF16( std::vector<unsigned short> code );
  static std::string fromUTF16( unsigned short* code, size_t len );

  String& operator=( const char* s )
  {
    value_ = s;
    return *this;
  }
  String& operator=( const String& str )
  {
    value_ = str.value_;
    return *this;
  }
  void copyvalue( const String& str ) { value_ = str.value_; }

private:
  void remove( const char* s );
<<<<<<< HEAD

public:
  virtual bool isTrue() const POL_OVERRIDE { return !value_.empty(); }
=======
  virtual bool isTrue() const override { return !value_.empty(); }
>>>>>>> d5ef72a9

public:
  virtual BObjectImp* selfPlusObjImp( const BObjectImp& objimp ) const override;
  virtual BObjectImp* selfPlusObj( const BObjectImp& objimp ) const override;
  virtual BObjectImp* selfPlusObj( const BLong& objimp ) const override;
  virtual BObjectImp* selfPlusObj( const Double& objimp ) const override;
  virtual BObjectImp* selfPlusObj( const String& objimp ) const override;
  virtual BObjectImp* selfPlusObj( const ObjArray& objimp ) const override;
  virtual void selfPlusObjImp( BObjectImp& objimp, BObject& obj ) override;
  virtual void selfPlusObj( BObjectImp& objimp, BObject& obj ) override;
  virtual void selfPlusObj( BLong& objimp, BObject& obj ) override;
  virtual void selfPlusObj( Double& objimp, BObject& obj ) override;
  virtual void selfPlusObj( String& objimp, BObject& obj ) override;
  virtual void selfPlusObj( ObjArray& objimp, BObject& obj ) override;

  virtual BObjectImp* selfMinusObjImp( const BObjectImp& objimp ) const override;
  virtual BObjectImp* selfMinusObj( const BObjectImp& objimp ) const override;
  virtual BObjectImp* selfMinusObj( const BLong& objimp ) const override;
  virtual BObjectImp* selfMinusObj( const Double& objimp ) const override;
  virtual BObjectImp* selfMinusObj( const String& objimp ) const override;
  virtual BObjectImp* selfMinusObj( const ObjArray& objimp ) const override;
  virtual void selfMinusObjImp( BObjectImp& objimp, BObject& obj ) override;
  virtual void selfMinusObj( BObjectImp& objimp, BObject& obj ) override;
  virtual void selfMinusObj( BLong& objimp, BObject& obj ) override;
  virtual void selfMinusObj( Double& objimp, BObject& obj ) override;
  virtual void selfMinusObj( String& objimp, BObject& obj ) override;
  virtual void selfMinusObj( ObjArray& objimp, BObject& obj ) override;

  virtual BObjectRef OperSubscript( const BObject& obj ) override;
  virtual BObjectRef OperMultiSubscript( std::stack<BObjectRef>& indices ) override;
  virtual BObjectRef OperMultiSubscriptAssign( std::stack<BObjectRef>& indices,
                                               BObjectImp* target ) override;

  int find( int begin, const char* target );
  unsigned int SafeCharAmt() const;


  virtual BObjectImp* array_assign( BObjectImp* idx, BObjectImp* target, bool copy ) override;
  int find( char* s, int* posn );

  virtual std::string getStringRep() const override { return value_; }
  virtual std::string getFormattedStringRep() const override { return "\"" + value_ + "\""; }
  virtual void printOn( std::ostream& ) const override;

  bool compare( const String& str ) const;
  bool compare( size_t pos1, size_t len1, const String& str ) const;
  bool compare( size_t pos1, size_t len1, const String& str, size_t pos2, size_t len2 ) const;

protected:
  virtual bool operator==( const BObjectImp& objimp ) const override;
  virtual bool operator<( const BObjectImp& objimp ) const override;

  virtual BObjectImp* call_method( const char* methodname, Executor& ex ) override;
  virtual BObjectImp* call_method_id( const int id, Executor& ex,
                                      bool forcebuiltin = false ) override;

private:
  size_t getBytePosition( std::string::const_iterator& itr, size_t codeindex ) const;

  std::string value_;
  friend class SubString;
};

class ConstString : public String
{
public:
  explicit ConstString( const std::string& str ) : String( str, Tainted::YES ) {}
};
}
}
#endif<|MERGE_RESOLUTION|>--- conflicted
+++ resolved
@@ -87,13 +87,7 @@
 
 private:
   void remove( const char* s );
-<<<<<<< HEAD
-
-public:
-  virtual bool isTrue() const POL_OVERRIDE { return !value_.empty(); }
-=======
   virtual bool isTrue() const override { return !value_.empty(); }
->>>>>>> d5ef72a9
 
 public:
   virtual BObjectImp* selfPlusObjImp( const BObjectImp& objimp ) const override;
