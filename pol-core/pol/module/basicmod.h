/** @file
 *
 * @par History
 */


#ifndef BSCRIPT_BASICMOD_H
#define BSCRIPT_BASICMOD_H

#ifndef BSCRIPT_EXECMODL_H
#include "../../bscript/execmodl.h"
#endif

// FIXME: this is currently misnamed, should be StringExecutorModule
namespace Pol
{
namespace Module
{

class BasicExecutorModule : public Bscript::TmplExecutorModule<BasicExecutorModule>
{
public:
  /* These probably belong in a string module */
  Bscript::BObjectImp* find();
  Bscript::BObjectImp* len();
  Bscript::BObjectImp* upper();
  Bscript::BObjectImp* lower();
  Bscript::BObjectImp* mf_substr();
  Bscript::BObjectImp* mf_Trim();
  Bscript::BObjectImp* mf_StrReplace();
  Bscript::BObjectImp* mf_SubStrReplace();
  Bscript::BObjectImp* mf_Compare();
  Bscript::BObjectImp* mf_CInt();
  Bscript::BObjectImp* mf_CStr();
  Bscript::BObjectImp* mf_CDbl();
  Bscript::BObjectImp* mf_CAsc();
  Bscript::BObjectImp* mf_CAscZ();
  Bscript::BObjectImp* mf_CChr();
  Bscript::BObjectImp* mf_CChrZ();

  Bscript::BObjectImp* mf_Bin();
  Bscript::BObjectImp* mf_Hex();
  Bscript::BObjectImp* mf_SplitWords();

  Bscript::BObjectImp* mf_Pack();
  Bscript::BObjectImp* mf_Unpack();

  Bscript::BObjectImp* mf_TypeOf();
  Bscript::BObjectImp* mf_SizeOf();
  Bscript::BObjectImp* mf_TypeOfInt();
<<<<<<< HEAD
  Bscript::BObjectImp* mf_PackJSON();
  Bscript::BObjectImp* mf_UnpackJSON();

=======
  
  Bscript::BObjectImp* mf_Boolean();
>>>>>>> ef2108c9

  BasicExecutorModule( Bscript::Executor& exec );
};
}
}
#endif<|MERGE_RESOLUTION|>--- conflicted
+++ resolved
@@ -48,14 +48,11 @@
   Bscript::BObjectImp* mf_TypeOf();
   Bscript::BObjectImp* mf_SizeOf();
   Bscript::BObjectImp* mf_TypeOfInt();
-<<<<<<< HEAD
+
   Bscript::BObjectImp* mf_PackJSON();
-  Bscript::BObjectImp* mf_UnpackJSON();
-
-=======
+  Bscript::BObjectImp* mf_UnpackJSON();  
   
   Bscript::BObjectImp* mf_Boolean();
->>>>>>> ef2108c9
 
   BasicExecutorModule( Bscript::Executor& exec );
 };
