/** @file
 *
 * @par History
 * - 2005/11/24 Shinigami: added itoa for Linux because it is not ANSI C/C++
 * - 2005/11/29 Shinigami: mf_SplitWords will now accept each type of to-split-value as same as in
 * the past
 * - 2006/10/07 Shinigami: FreeBSD fix - changed __linux__ to __unix__
 * - 2006/12/29 Shinigami: mf_SplitWords will not hang server on queue of delimiter
 */


#include "basicmod.h"

#include "../../clib/clib.h"
#include "../../clib/rawtypes.h"
#include "../../clib/stlutil.h"
#include "../../clib/strutil.h"

#include "../../bscript/berror.h"
#include "../../bscript/bobject.h"
#include "../../bscript/dict.h"
#include "../../bscript/executor.h"
#include "../../bscript/impstr.h"

#include <picojson.h>
#include <cstdio>
#include <cstring>

#ifdef _MSC_VER
#pragma warning( disable : 4996 )  // stricmp, itoa and sprintf warnings
#endif

namespace Pol
{
namespace Module
{
using namespace Bscript;

BasicExecutorModule::BasicExecutorModule( Executor& exec )
    : Bscript::TmplExecutorModule<BasicExecutorModule>( "Basic", exec )
{
}

Bscript::BObjectImp* BasicExecutorModule::len()
{
  Bscript::BObjectImp* imp = exec.getParamImp( 0 );
  if ( imp->isa( Bscript::BObjectImp::OTArray ) )
  {
    Bscript::ObjArray* arr = static_cast<Bscript::ObjArray*>( imp );
    return new BLong( static_cast<int>( arr->ref_arr.size() ) );
  }
  else if ( imp->isa( Bscript::BObjectImp::OTString ) )
  {
    return new BLong( static_cast<int>( imp->getStringRep().length() ) );
  }
  else if ( imp->isa( Bscript::BObjectImp::OTError ) )
  {
    BError* err = static_cast<BError*>( imp );
    return new BLong( static_cast<int>( err->mapcount() ) );
  }
  else
  {
    return new BLong( 0 );
  }
}

Bscript::BObjectImp* BasicExecutorModule::find()
{
  exec.makeString( 0 );
  String* str = static_cast<String*>( exec.getParamImp( 0 ) );
  const char* s = exec.paramAsString( 1 );
  int d = static_cast<int>( exec.paramAsLong( 2 ) );

  int posn = str->find( d ? ( d - 1 ) : 0, s ) + 1;

  return new BLong( posn );
}

Bscript::BObjectImp* BasicExecutorModule::mf_substr()
{
  exec.makeString( 0 );
  String* str = static_cast<String*>( exec.getParamImp( 0 ) );
  int start = static_cast<int>( exec.paramAsLong( 1 ) );
  int length = static_cast<int>( exec.paramAsLong( 2 ) );

  return str->StrStr( start, length );
}

Bscript::BObjectImp* BasicExecutorModule::mf_Trim()
{
  Bscript::BObjectImp* imp = exec.getParamImp( 0 );
  if ( !( imp->isa( Bscript::BObjectImp::OTString ) ) )
  {
    return new BError( "Param 1 must be a string." );
  }
  String* string = static_cast<String*>( imp );
  int type = static_cast<int>( exec.paramAsLong( 1 ) );
  const char* cset = exec.paramAsString( 2 );
  if ( type > 3 )
    type = 3;
  if ( type < 1 )
    type = 1;

  return string->ETrim( cset, type );
}

/*
eScript Function Useage

StrReplace(str, to_replace, replace_with);
*/
Bscript::BObjectImp* BasicExecutorModule::mf_StrReplace()
{
  Bscript::BObjectImp* imp = exec.getParamImp( 0 );
  std::unique_ptr<String> string( new String( imp->getStringRep().c_str() ) );
  String* to_replace = static_cast<String*>( exec.getParamImp( 1, Bscript::BObjectImp::OTString ) );
  if ( !to_replace )
    return new BError( "Invalid parameter type" );
  String* replace_with =
      static_cast<String*>( exec.getParamImp( 2, Bscript::BObjectImp::OTString ) );
  if ( !replace_with )
    return new BError( "Invalid parameter type" );

  if ( string->length() < 1 )
    return new BError( "Cannot use empty string for string haystack." );
  if ( to_replace->length() < 1 )
    return new BError( "Cannot use empty string for string needle." );

  string->EStrReplace( to_replace, replace_with );

  return string.release();
}

// SubStrReplace(str, replace_with, start, length:=0);
Bscript::BObjectImp* BasicExecutorModule::mf_SubStrReplace()
{
  Bscript::BObjectImp* imp = exec.getParamImp( 0 );
  std::unique_ptr<String> string( new String( imp->getStringRep().c_str() ) );
  String* replace_with =
      static_cast<String*>( exec.getParamImp( 1, Bscript::BObjectImp::OTString ) );
  if ( !replace_with )
    return new BError( "Invalid parameter type" );
  int index = static_cast<int>( exec.paramAsLong( 2 ) );
  int len = static_cast<int>( exec.paramAsLong( 3 ) );

  if ( index < 0 )
    return new BError( "Index must not be negative" );
  if ( static_cast<unsigned>( index - 1 ) > string->length() )
    return new BError( "Index out of range" );

  // We set it to 1 because of doing -1 later to stay with eScript handling.
  if ( !index )
    index = 1;

  if ( static_cast<unsigned>( len ) > ( string->length() - index ) )
    return new BError( "Length out of range" );
  if ( len < 0 )
    return new BError( "Length must not be negative" );

  if ( !len )
    len = static_cast<int>( replace_with->length() - index );

  string->ESubStrReplace( replace_with, static_cast<unsigned>( index ),
                          static_cast<unsigned>( len ) );

  return string.release();
}

// OMG I HATED THIS REQUEST. Ugly code, but necessary for all the checks
// just in case someone's code is bugged :(
Bscript::BObjectImp* BasicExecutorModule::mf_Compare()
{
  std::string str1 = exec.paramAsString( 0 );
  std::string str2 = exec.paramAsString( 1 );
  int pos1_index = static_cast<int>( exec.paramAsLong( 2 ) );
  int pos1_len = static_cast<int>( exec.paramAsLong( 3 ) );
  int pos2_index = static_cast<int>( exec.paramAsLong( 4 ) );
  int pos2_len = static_cast<int>( exec.paramAsLong( 5 ) );

  if ( pos1_index != 0 )
  {
    if ( pos1_index < 0 )
      return new BError( "Index must not be negative for param 1" );
    if ( static_cast<unsigned>( pos1_index - 1 ) > str1.length() )
      return new BError( "Index out of range for param 1" );
  }
  if ( pos2_index != 0 )
  {
    if ( pos2_index < 0 )
      return new BError( "Index must not be negative for param 2" );
    if ( static_cast<unsigned>( pos2_index - 1 ) > str2.length() )
      return new BError( "Index out of range for param 2" );
  }


  if ( pos1_len < 0 )
    return new BError( "Length must not be negative for param 1" );
  if ( static_cast<unsigned>( pos1_len ) > ( str1.length() - pos1_index ) )
    return new BError( "Length out of range for param 1" );
  if ( pos2_len < 0 )
    return new BError( "Length must not be negative for param 2" );
  if ( static_cast<unsigned>( pos2_len ) > ( str2.length() - pos2_index ) )
    return new BError( "Length out of range for param 2" );


  if ( pos1_index == 0 )
  {
    unsigned int result = str1.compare( str2 );
    if ( result != 0 )
      return new BLong( 0 );
    else
      return new BLong( 1 );
  }
  else if ( pos1_index > 0 && pos2_index == 0 )
  {
    unsigned int result = str1.compare( pos1_index - 1, pos1_len, str2 );
    if ( result != 0 )
      return new BLong( 0 );
    else
      return new BLong( 1 );
  }
  else
  {
    unsigned int result = str1.compare( pos1_index - 1, pos1_len, str2, pos2_index - 1, pos2_len );
    if ( result != 0 )
      return new BLong( 0 );
    else
      return new BLong( 1 );
  }
}

Bscript::BObjectImp* BasicExecutorModule::lower()
{
  String* string = new String( exec.paramAsString( 0 ) );
  string->toLower();
  return string;
}

Bscript::BObjectImp* BasicExecutorModule::upper()
{
  String* string = new String( exec.paramAsString( 0 ) );
  string->toUpper();
  return string;
}

Bscript::BObjectImp* BasicExecutorModule::mf_CInt()
{
  Bscript::BObjectImp* imp = exec.getParamImp( 0 );
  if ( imp->isa( Bscript::BObjectImp::OTLong ) )
  {
    return imp->copy();
  }
  else if ( imp->isa( Bscript::BObjectImp::OTString ) )
  {
    String* str = static_cast<String*>( imp );
    return new BLong( strtoul( str->data(), NULL, 0 ) );
  }
  else if ( imp->isa( Bscript::BObjectImp::OTDouble ) )
  {
    Double* dbl = static_cast<Double*>( imp );
    return new BLong( static_cast<int>( dbl->value() ) );
  }
  else
  {
    return new BLong( 0 );
  }
}

Bscript::BObjectImp* BasicExecutorModule::mf_CDbl()
{
  Bscript::BObjectImp* imp = exec.getParamImp( 0 );
  if ( imp->isa( Bscript::BObjectImp::OTLong ) )
  {
    BLong* lng = static_cast<BLong*>( imp );
    return new Double( lng->value() );
  }
  else if ( imp->isa( Bscript::BObjectImp::OTString ) )
  {
    String* str = static_cast<String*>( imp );
    return new Double( strtod( str->data(), NULL ) );
  }
  else if ( imp->isa( Bscript::BObjectImp::OTDouble ) )
  {
    return imp->copy();
  }
  else
  {
    return new Double( 0 );
  }
}

Bscript::BObjectImp* BasicExecutorModule::mf_CStr()
{
  Bscript::BObjectImp* imp = exec.getParamImp( 0 );
  return new String( imp->getStringRep() );
}

Bscript::BObjectImp* BasicExecutorModule::mf_CAsc()
{
  Bscript::BObjectImp* imp = exec.getParamImp( 0 );
  if ( imp->isa( Bscript::BObjectImp::OTString ) )
  {
    String* str = static_cast<String*>( imp );
    return new BLong( static_cast<unsigned char>( str->data()[0] ) );
  }
  else
  {
    return new BError( "Invalid parameter type" );
  }
}

Bscript::BObjectImp* BasicExecutorModule::mf_CAscZ()
{
  Bscript::BObjectImp* imp = exec.getParamImp( 0 );
  std::string tmp = imp->getStringRep();
  int nullterm = static_cast<int>( exec.paramAsLong( 1 ) );
  std::unique_ptr<Bscript::ObjArray> arr( new Bscript::ObjArray );
  for ( size_t i = 0; i < tmp.size(); ++i )
  {
    arr->addElement( new BLong( static_cast<unsigned char>( tmp[i] ) ) );
  }
  if ( nullterm )
    arr->addElement( new BLong( 0 ) );

  return arr.release();
}

Bscript::BObjectImp* BasicExecutorModule::mf_CChr()
{
  int val;
  if ( getParam( 0, val ) )
  {
    char s[2];
    s[0] = static_cast<char>( val );
    s[1] = '\0';
    return new String( s );
  }
  else
  {
    return new BError( "Invalid parameter type" );
  }
}

Bscript::BObjectImp* BasicExecutorModule::mf_CChrZ()
{
  std::string res;
  Bscript::ObjArray* arr =
      static_cast<Bscript::ObjArray*>( exec.getParamImp( 0, Bscript::BObjectImp::OTArray ) );
  int break_first_null = static_cast<int>( exec.paramAsLong( 1 ) );
  if ( !arr )
    return new BError( "Invalid parameter type" );
  for ( Bscript::ObjArray::const_iterator itr = arr->ref_arr.begin(), itrend = arr->ref_arr.end();
        itr != itrend; ++itr )
  {
    BObject* bo = ( itr->get() );
    if ( bo == NULL )
      continue;
    Bscript::BObjectImp* imp = bo->impptr();
    if ( imp )
    {
      if ( imp->isa( Bscript::BObjectImp::OTLong ) )
      {
        BLong* blong = static_cast<BLong*>( imp );
        if ( break_first_null && blong->value() == 0 )
          break;
        char s[2];
        s[0] = static_cast<char>( blong->value() );
        s[1] = '\0';
        res += s;
      }
    }
  }
  return new String( res );
}

Bscript::BObjectImp* BasicExecutorModule::mf_Hex()
{
  Bscript::BObjectImp* imp = exec.getParamImp( 0 );
  if ( imp->isa( Bscript::BObjectImp::OTLong ) )
  {
    BLong* plong = static_cast<BLong*>( imp );
    char s[20];
    sprintf( s, "0x%X", static_cast<unsigned int>( plong->value() ) );
    return new String( s );
  }
  else if ( imp->isa( Bscript::BObjectImp::OTDouble ) )
  {
    Double* pdbl = static_cast<Double*>( imp );
    char s[20];
    sprintf( s, "0x%X", static_cast<unsigned int>( pdbl->value() ) );
    return new String( s );
  }
  else if ( imp->isa( Bscript::BObjectImp::OTString ) )
  {
    String* str = static_cast<String*>( imp );
    char s[20];
    sprintf( s, "0x%X", static_cast<unsigned int>( strtoul( str->data(), NULL, 0 ) ) );
    return new String( s );
  }
  else
  {
    return new BError( "Hex() expects an Integer, Real, or String" );
  }
}

#ifdef __unix__
char* itoa( int value, char* result, int base )
{
  // check that the base is valid
  if ( base < 2 || base > 16 )
  {
    *result = 0;
    return result;
  }

  char* out = result;
  int quotient = value;

  do
  {
    *out = "0123456789abcdef"[std::abs( quotient % base )];
    ++out;
    quotient /= base;
  } while ( quotient );

  // Only apply negative sign for base 10
  if ( value < 0 && base == 10 )
    *out++ = '-';

  std::reverse( result, out );
  *out = 0;
  return result;
}
#endif

Bscript::BObjectImp* BasicExecutorModule::mf_Bin()
{
  Bscript::BObjectImp* imp = exec.getParamImp( 0 );
  if ( imp->isa( Bscript::BObjectImp::OTLong ) )
  {
    BLong* plong = static_cast<BLong*>( imp );
    int number = plong->value();
    char buffer[sizeof( int ) * 8 + 1];
    return new String( itoa( number, buffer, 2 ) );
  }
  else
  {
    return new BError( "Bin() expects an Integer" );
  }
}

Bscript::BObjectImp* BasicExecutorModule::mf_SplitWords()
{
  Bscript::BObjectImp* bimp_split = exec.getParamImp( 0 );
  std::string source = bimp_split->getStringRep();

  const String* bimp_delimiter;
  if ( !exec.getStringParam( 1, bimp_delimiter ) )
  {
    return new BError( "Invalid parameter type." );
  }
  std::string delimiter = bimp_delimiter->getStringRep();

  // max_split parameter
  int max_split = -1;
  int count = 0;

  if ( exec.hasParams( 3 ) )
  {
    max_split = static_cast<int>( exec.paramAsLong( 2 ) );
  }

  std::unique_ptr<Bscript::ObjArray> objarr( new Bscript::ObjArray );

  // Support for how it previously worked.
  // Kept to support spaces and tabs as the same.
  if ( delimiter == " " )
  {
    ISTRINGSTREAM is( source );
    std::string tmp;
    std::streamoff tellg = -1;
    bool splitted = false;

    while ( is >> tmp )
    {
      tellg = is.tellg();
      if ( count == max_split && tellg != -1 )
      {  // added max_split parameter
        splitted = true;
        break;
      }
      objarr->addElement( new String( tmp ) );
      tmp = "";
      count += 1;
    }

    // Merges the remaining of the string
    if ( splitted )
    {
      std::string remaining_string;
      remaining_string = source.substr( tellg - tmp.length(), source.length() );
      objarr->addElement( new String( remaining_string ) );
    }

    return objarr.release();
  }

  // New delimiter support.
  std::string new_string = source;
  std::string::size_type found;
  do
  {
    found = new_string.find( delimiter, 0 );
    if ( found == std::string::npos )
      break;
    else if ( count == max_split )
    {  // added max_split parameter
      break;
    }

    std::string add_string = new_string.substr( 0, found );

    // Shinigami: will not hang server on queue of delimiter
    // if ( add_string.empty() )
    //	continue;

    objarr->addElement( new String( add_string ) );
    std::string tmp_string = new_string.substr( found + delimiter.length(), new_string.length() );
    new_string = tmp_string;
    count += 1;
  } while ( found != std::string::npos );

  // Catch leftovers here.
  if ( !new_string.empty() )
    objarr->addElement( new String( new_string ) );

  return objarr.release();
}

Bscript::BObjectImp* BasicExecutorModule::mf_Pack()
{
  Bscript::BObjectImp* imp = exec.getParamImp( 0 );
  return new String( imp->pack() );
}

Bscript::BObjectImp* BasicExecutorModule::mf_Unpack()
{
  const String* str;

  if ( exec.getStringParam( 0, str ) )
  {
    return Bscript::BObjectImp::unpack( str->data() );
  }
  else
  {
    return new BError( "Invalid parameter type" );
  }
}
Bscript::BObjectImp* BasicExecutorModule::mf_TypeOf()
{
  Bscript::BObjectImp* imp = exec.getParamImp( 0 );
  return new String( imp->typeOf() );
}
Bscript::BObjectImp* BasicExecutorModule::mf_SizeOf()
{
  Bscript::BObjectImp* imp = exec.getParamImp( 0 );
  return new BLong( static_cast<int>( imp->sizeEstimate() ) );
}
Bscript::BObjectImp* BasicExecutorModule::mf_TypeOfInt()
{
  Bscript::BObjectImp* imp = exec.getParamImp( 0 );
  return new BLong( imp->typeOfInt() );
}

<<<<<<< HEAD
picojson::value recurse2(Bscript::BObjectImp* v) {
	if (v->isa(Bscript::BObjectImp::OTString)) {
		return picojson::value(v->getStringRep());
	} 
	else if (v->isa(Bscript::BObjectImp::OTLong)) {
		int intVal = static_cast<BLong*>(v)->value();
		return picojson::value(static_cast<double>(intVal));
	}
	else if (v->isa(Bscript::BObjectImp::OTDouble)) {
		return picojson::value(static_cast<Double*>(v)->value());
	}
	else if (v->isa(Bscript::BObjectImp::OTArray)) {
		ObjArray *arr = static_cast<Bscript::ObjArray*>(v);
		picojson::array jsonArr;

		for (std::vector<BObjectRef>::iterator itr = arr->ref_arr.begin(); itr != arr->ref_arr.end(); ++itr)
		{
			BObject* bo = (itr->get());
			if (bo == nullptr)
				continue;
			Bscript::BObjectImp* imp = bo->impptr();
			jsonArr.push_back(recurse2(imp));
		}
		return picojson::value(jsonArr);
	}
	else if (v->isa(Bscript::BObjectImp::OTStruct)) {
		BStruct *bstruct = static_cast<Bscript::BStruct*>(v);
		picojson::object jsonObj;
		for (const auto& content : bstruct->contents())
		{
			BObjectImp* imp = content.second->impptr();
			jsonObj.insert(std::pair<std::string, picojson::value>( content.first , recurse2(imp)));

		}
		return picojson::value(jsonObj);
	} 
	else if (v->isa(Bscript::BObjectImp::OTDictionary)) {
		
		
		Bscript::BDictionary* cpropdict = static_cast<Bscript::BDictionary*>(v);
		picojson::object jsonObj;
		for (const auto& content : cpropdict->contents())
		{
			BObjectImp* imp = content.second->impptr();
			jsonObj.insert(std::pair<std::string, picojson::value>(content.first->getStringRep(), recurse2(imp)));

		}
		return picojson::value(jsonObj);
	}
	return picojson::value();
}
Bscript::BObjectImp* BasicExecutorModule::mf_PackJSON()
{
	Bscript::BObjectImp* imp = exec.getParamImp(0);
	return new String(recurse2(imp).serialize());
}


Bscript::BObjectImp* recurse(picojson::value v) {
	if (v.is<std::string>()) {
		return new String(v.get<std::string>());
	}
	else if (v.is<double>()) {
		// Possible improvement: separate into BLong and Double
		return new Double(v.get<double>());
	} 
	else if (v.is<picojson::array>()) {
		std::unique_ptr<ObjArray> objarr(new ObjArray);
		picojson::array arr = v.get<picojson::array>();
		for (auto elem : arr) {
			objarr->addElement(recurse(elem));
		}
		return objarr.release();
	} 
	else if (v.is<picojson::object>()) {
		std::unique_ptr<BStruct> objstruct(new BStruct);
		for (const auto& content : v.get<picojson::object>())
		{
			objstruct->addMember(content.first.c_str(), recurse(content.second) );
		}
		return objstruct.release();
	}
	else return UninitObject::create();
}

Bscript::BObjectImp* BasicExecutorModule::mf_UnpackJSON()
{
	const String* str;

	if (exec.getStringParam(0, str))
	{
		picojson::value v;
		std::string err = picojson::parse(v, str->data() );
		if (!err.empty()) {
			return new BError(err);
		}
		return recurse(v);
	}
	else
	{
		return new BError("Invalid parameter type");
	}
}

=======
Bscript::BObjectImp* BasicExecutorModule::mf_Boolean()
{
  Bscript::BObjectImp* imp = exec.getParamImp( 0 );
  if ( imp->isa( Bscript::BObjectImp::OTLong ) )
  {
    BLong* plong = static_cast<BLong*>( imp );
    return new BBoolean(plong->value() != 0);
  }
  else if ( imp->isa( Bscript::BObjectImp::OTBoolean ) )
  {
	return new BBoolean(*static_cast<BBoolean*>(imp));
  }
  else
  {
    return new BError( "Boolean() expects an Integer or Boolean" );
  }
}
>>>>>>> ef2108c9
} // namespace Module

namespace Bscript
{
using namespace Module;
template <>
TmplExecutorModule<BasicExecutorModule>::FunctionTable
<<<<<<< HEAD
TmplExecutorModule<BasicExecutorModule>::function_table = {
	{"find", &BasicExecutorModule::find},
	{"len", &BasicExecutorModule::len},
	{"upper", &BasicExecutorModule::upper},
	{"lower", &BasicExecutorModule::lower},
	{"Substr", &BasicExecutorModule::mf_substr},
	{"Trim", &BasicExecutorModule::mf_Trim},
	{"StrReplace", &BasicExecutorModule::mf_StrReplace},
	{"SubStrReplace", &BasicExecutorModule::mf_SubStrReplace},
	{"Compare", &BasicExecutorModule::mf_Compare},
	{"CInt", &BasicExecutorModule::mf_CInt},
	{"CStr", &BasicExecutorModule::mf_CStr},
	{"CDbl", &BasicExecutorModule::mf_CDbl},
	{"CAsc", &BasicExecutorModule::mf_CAsc},
	{"CChr", &BasicExecutorModule::mf_CChr},
	{"CAscZ", &BasicExecutorModule::mf_CAscZ},
	{"CChrZ", &BasicExecutorModule::mf_CChrZ},
	{"Bin", &BasicExecutorModule::mf_Bin},
	{"Hex", &BasicExecutorModule::mf_Hex},
	{"SplitWords", &BasicExecutorModule::mf_SplitWords},
	{"Pack", &BasicExecutorModule::mf_Pack},
	{"Unpack", &BasicExecutorModule::mf_Unpack},
	{"TypeOf", &BasicExecutorModule::mf_TypeOf},
	{"SizeOf", &BasicExecutorModule::mf_SizeOf},
	{"TypeOfInt", &BasicExecutorModule::mf_TypeOfInt},
	{"PackJSON", &BasicExecutorModule::mf_PackJSON},
	{"UnpackJSON", &BasicExecutorModule::mf_UnpackJSON } };
=======
    TmplExecutorModule<BasicExecutorModule>::function_table = {
        {"find", &BasicExecutorModule::find},
        {"len", &BasicExecutorModule::len},
        {"upper", &BasicExecutorModule::upper},
        {"lower", &BasicExecutorModule::lower},
        {"Substr", &BasicExecutorModule::mf_substr},
        {"Trim", &BasicExecutorModule::mf_Trim},
        {"StrReplace", &BasicExecutorModule::mf_StrReplace},
        {"SubStrReplace", &BasicExecutorModule::mf_SubStrReplace},
        {"Compare", &BasicExecutorModule::mf_Compare},
        {"CInt", &BasicExecutorModule::mf_CInt},
        {"CStr", &BasicExecutorModule::mf_CStr},
        {"CDbl", &BasicExecutorModule::mf_CDbl},
        {"CAsc", &BasicExecutorModule::mf_CAsc},
        {"CChr", &BasicExecutorModule::mf_CChr},
        {"CAscZ", &BasicExecutorModule::mf_CAscZ},
        {"CChrZ", &BasicExecutorModule::mf_CChrZ},
        {"Bin", &BasicExecutorModule::mf_Bin},
        {"Hex", &BasicExecutorModule::mf_Hex},
        {"SplitWords", &BasicExecutorModule::mf_SplitWords},
        {"Pack", &BasicExecutorModule::mf_Pack},
        {"Unpack", &BasicExecutorModule::mf_Unpack},
        {"TypeOf", &BasicExecutorModule::mf_TypeOf},
        {"SizeOf", &BasicExecutorModule::mf_SizeOf},
        {"TypeOfInt", &BasicExecutorModule::mf_TypeOfInt},
        {"Boolean", &BasicExecutorModule::mf_Boolean}};
>>>>>>> ef2108c9
}
}<|MERGE_RESOLUTION|>--- conflicted
+++ resolved
@@ -572,7 +572,6 @@
   return new BLong( imp->typeOfInt() );
 }
 
-<<<<<<< HEAD
 picojson::value recurse2(Bscript::BObjectImp* v) {
 	if (v->isa(Bscript::BObjectImp::OTString)) {
 		return picojson::value(v->getStringRep());
@@ -677,7 +676,6 @@
 	}
 }
 
-=======
 Bscript::BObjectImp* BasicExecutorModule::mf_Boolean()
 {
   Bscript::BObjectImp* imp = exec.getParamImp( 0 );
@@ -695,7 +693,6 @@
     return new BError( "Boolean() expects an Integer or Boolean" );
   }
 }
->>>>>>> ef2108c9
 } // namespace Module
 
 namespace Bscript
@@ -703,7 +700,6 @@
 using namespace Module;
 template <>
 TmplExecutorModule<BasicExecutorModule>::FunctionTable
-<<<<<<< HEAD
 TmplExecutorModule<BasicExecutorModule>::function_table = {
 	{"find", &BasicExecutorModule::find},
 	{"len", &BasicExecutorModule::len},
@@ -731,7 +727,7 @@
 	{"TypeOfInt", &BasicExecutorModule::mf_TypeOfInt},
 	{"PackJSON", &BasicExecutorModule::mf_PackJSON},
 	{"UnpackJSON", &BasicExecutorModule::mf_UnpackJSON } };
-=======
+
     TmplExecutorModule<BasicExecutorModule>::function_table = {
         {"find", &BasicExecutorModule::find},
         {"len", &BasicExecutorModule::len},
@@ -757,7 +753,8 @@
         {"TypeOf", &BasicExecutorModule::mf_TypeOf},
         {"SizeOf", &BasicExecutorModule::mf_SizeOf},
         {"TypeOfInt", &BasicExecutorModule::mf_TypeOfInt},
-        {"Boolean", &BasicExecutorModule::mf_Boolean}};
->>>>>>> ef2108c9
+        {"Boolean", &BasicExecutorModule::mf_Boolean},
+        {"PackJSON", &BasicExecutorModule::mf_PackJSON},
+        {"UnpackJSON", &BasicExecutorModule::mf_UnpackJSON }};
 }
 }