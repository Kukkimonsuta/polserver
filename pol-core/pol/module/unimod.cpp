/** @file
 *
 * @par History
 * - 2006/10/07 Shinigami: GCC 3.4.x fix - added "template<>" to TmplExecutorModule
 * - 2009/09/03 MuadDib:   Relocation of account related cpp/h
 */

#include "unimod.h"

#include <iostream>
#include <string.h>

#include "../../bscript/berror.h"
#include "../../bscript/bobject.h"
#include "../../bscript/impstr.h"
#include "../../clib/clib_endian.h"
#include "../../clib/logfacility.h"
#include "../accounts/account.h"
#include "../item/item.h"
#include "../mobile/charactr.h"
#include "../network/cgdata.h"
#include "../network/client.h"
#include "../network/packethelper.h"
#include "../network/packets.h"
#include "../network/pktboth.h"
#include "../network/pktdef.h"
#include "../ufunc.h"
#include "../uoexec.h"
<<<<<<< HEAD
#include "osmod.h"
#include "uomod.h"
=======
>>>>>>> 0729ed71

namespace Pol
{
namespace Core
{
using namespace Network;

void send_unicode_prompt( Client* client, u32 serial )
{
  PktHelper::PacketOut<PktOut_C2> msg;
  msg->WriteFlipped<u16>( Core::PKTBI_C2::SERVER_MSGLEN );
  msg->Write<u32>( serial );  // serial
  msg->Write<u32>( serial );  // msg_id  Server-"decided" message ID. o_O
  msg->offset += 10;          // 10x u8 unk
  msg.Send( client );
}

void handle_unicode_prompt( Client* client, Core::PKTBI_C2* msg )
{
  // TODO do we really need two of them, this can also be done differently
  Module::UnicodeExecutorModule* uniemod = client->gd->prompt_uniemod;
  Module::UOExecutorModule* uoemod = client->gd->prompt_uoemod;
  if ( uoemod == nullptr && uniemod == nullptr )
    return;  // log it?

  int textlen = ( ( cfBEu16( msg->msglen ) - offsetof( Core::PKTBI_C2, wtext ) ) /
                  sizeof( msg->wtext[0] ) );  // note NO terminator!
  if ( textlen < 0 )
    textlen = 0;
  if ( textlen > SPEECH_MAX_LEN )
  {
    textlen = SPEECH_MAX_LEN;  // ENHANCE: May want to log this
    msg->wtext[textlen] = 0x0000;
  }

  // client version of the packet should always send this as a 1??
  /*if ( cfBEu16( msg->unk ) != 0x01 )
  {
    // ENHANCE: May want to log this, too?
    ok = false;
    valstack = new BObject( new BError( "Malformed return-packet from client" ) );
  }*/

  char lang[4];
  memcpy( lang, msg->lang, 4 );

  // String::fromUTF16 performs all the error checks
  // "Invalid unicode" will be returned if completly broken, but do we really need to take care?
  if ( uniemod != nullptr && uniemod->prompt_chr != nullptr )
  {
    std::unique_ptr<Bscript::BStruct> retval( new Bscript::BStruct() );
    retval->addMember( "lang", new Bscript::String( lang ) );
    retval->addMember( "text",
                       new Bscript::String( Bscript::String::fromUTF16( msg->wtext, textlen ) ) );
    uniemod->exec.ValueStack.back().set( new Bscript::BObject( retval.release() ) );
    uniemod->uoexec.os_module->revive();
  }
  else if ( uoemod != nullptr && uoemod->prompt_chr != nullptr )
  {
    // called from uo module, directly return string
    uoemod->exec.ValueStack.back().set( new Bscript::BObject(
        new Bscript::String( Bscript::String::fromUTF16( msg->wtext, textlen ) ) ) );

<<<<<<< HEAD
    uoemod->uoexec.os_module->revive();
  }
  if ( uniemod != nullptr )
    uniemod->prompt_chr = nullptr;
  if ( uoemod != nullptr )
    uoemod->prompt_chr = nullptr;
=======
  uniemod->exec.ValueStack.back().set( valstack );  // error or struct, regardless.
  uniemod->uoexec.revive();
  uniemod->prompt_chr = nullptr;
>>>>>>> 0729ed71
  client->gd->prompt_uniemod = nullptr;
  client->gd->prompt_uoemod = nullptr;
}
//////////////////////////////////////////////////////////////////////////
}  // namespace Core
namespace Bscript
{
using namespace Module;
template <>
TmplExecutorModule<UnicodeExecutorModule>::FunctionTable
    TmplExecutorModule<UnicodeExecutorModule>::function_table = {
        {"BroadcastUC", &UnicodeExecutorModule::mf_BroadcastUC},
        {"PrintTextAboveUC", &UnicodeExecutorModule::mf_PrintTextAboveUC},
        {"PrintTextAbovePrivateUC", &UnicodeExecutorModule::mf_PrivateTextAboveUC},
        {"RequestInputUC", &UnicodeExecutorModule::mf_RequestInputUC},
        {"SendSysMessageUC", &UnicodeExecutorModule::mf_SendSysMessageUC},
        {"SendTextEntryGumpUC", &UnicodeExecutorModule::mf_SendTextEntryGumpUC}};
}  // namespace Bscript
namespace Module
{
using namespace Bscript;

UnicodeExecutorModule::UnicodeExecutorModule( Core::UOExecutor& exec )
    : TmplExecutorModule<UnicodeExecutorModule>( "unicode", exec ),
      uoexec( exec ),
      prompt_chr( nullptr )
{
}

UnicodeExecutorModule::~UnicodeExecutorModule()
{
  if ( prompt_chr != nullptr )
  {
    prompt_chr->client->gd->prompt_uniemod = nullptr;
    prompt_chr = nullptr;
  }
}

BObjectImp* UnicodeExecutorModule::mf_BroadcastUC()
{
  const String* text;
  const String* lang;
  unsigned short font;
  unsigned short color;
  unsigned short requiredCmdLevel;
  if ( getUnicodeStringParam( 0, text ) && getStringParam( 1, lang ) &&
       getParam( 2, font ) &&             // todo: getFontParam
       getParam( 3, color ) &&            // todo: getColorParam
       getParam( 4, requiredCmdLevel ) )  // todo: getRequiredCmdLevelParam
  {
    if ( text->length() > SPEECH_MAX_LEN )
      return new BError( "Text exceeds maximum size." );
    if ( lang->length() != 3 )
      return new BError( "langcode must be a 3-character code." );
    Core::broadcast_unicode( text->value(), Clib::strupperASCII( lang->value() ), font, color,
                             requiredCmdLevel );
    return new BLong( 1 );
  }
  else
  {
    return new BError( "A parameter was invalid" );
  }
}

BObjectImp* UnicodeExecutorModule::mf_PrintTextAboveUC()
{
  Core::UObject* obj;
  const String* text;
  const String* lang;
  unsigned short font;
  unsigned short color;
  int journal_print;

  if ( getUObjectParam( 0, obj ) && getUnicodeStringParam( 1, text ) && getStringParam( 2, lang ) &&
       getParam( 3, font ) && getParam( 4, color ) && getParam( 5, journal_print ) )
  {
    if ( text->length() > SPEECH_MAX_LEN )
      return new BError( "Text exceeds maximum size." );
    if ( lang->length() != 3 )
      return new BError( "langcode must be a 3-character code." );

    return new BLong( say_above_unicode( obj, text->value(), Clib::strupperASCII( lang->value() ),
                                         font, color, journal_print ) );
  }
  else
  {
    return new BError( "A parameter was invalid" );
  }
}

BObjectImp* UnicodeExecutorModule::mf_PrivateTextAboveUC()
{
  Mobile::Character* chr;
  Core::UObject* obj;
  const String* text;
  const String* lang;
  unsigned short font;
  unsigned short color;

  if ( getUObjectParam( 0, obj ) && getUnicodeStringParam( 1, text ) && getStringParam( 2, lang ) &&
       getCharacterParam( 3, chr ) && getParam( 4, font ) && getParam( 5, color ) )
  {
    if ( text->length() > SPEECH_MAX_LEN )
      return new BError( "Text exceeds maximum size." );
    if ( lang->length() != 3 )
      return new BError( "langcode must be a 3-character code." );

    return new BLong( private_say_above_unicode(
        chr, obj, text->value(), Clib::strupperASCII( lang->value() ), font, color ) );
  }
  else
  {
    return new BError( "A parameter was invalid" );
  }
}

BObjectImp* UnicodeExecutorModule::mf_RequestInputUC()
{
  Mobile::Character* chr;
  Items::Item* item;
  const String* prompt;
  const String* lang;
  if ( getCharacterParam( 0, chr ) && getItemParam( 1, item ) &&
       getUnicodeStringParam( 2, prompt ) && getStringParam( 3, lang ) )
  {
    if ( !chr->has_active_client() )
    {
      return new BError( "No client attached" );
    }

    if ( chr->has_active_prompt() )
    {
      return new BError( "Another script has an active prompt" );
    }

    if ( prompt->length() > SPEECH_MAX_LEN )
      return new BError( "Prompt exceeds maximum size." );
    if ( lang->length() != 3 )
      return new BError( "langcode must be a 3-character code." );

    if ( !uoexec.suspend() )
    {
      DEBUGLOG << "Script Error in '" << scriptname() << "' PC=" << exec.PC << ": \n"
               << "\tCall to function Unicode::RequestInputUC():\n"
               << "\tThe execution of this script can't be blocked!\n";
      return new Bscript::BError( "Script can't be blocked" );
    }

    Core::send_sysmessage_unicode( chr->client, prompt->value(),
                                   Clib::strupperASCII( lang->value() ) );

    chr->client->gd->prompt_uniemod = this;
    prompt_chr = chr;

    Core::send_unicode_prompt( chr->client, ctBEu32( item->serial ) );

    return new BLong( 0 );
  }
  else
  {
    return new BError( "A parameter was invalid" );
  }
}

BObjectImp* UnicodeExecutorModule::mf_SendSysMessageUC()
{
  Mobile::Character* chr;
  const String* text;
  const String* lang;
  unsigned short font;
  unsigned short color;

  if ( getCharacterParam( 0, chr ) && getUnicodeStringParam( 1, text ) &&
       getStringParam( 2, lang ) && getParam( 3, font ) && getParam( 4, color ) )
  {
    if ( chr->has_active_client() )
    {
      if ( text->length() > SPEECH_MAX_LEN )
        return new BError( "Text exceeds maximum size." );
      if ( lang->length() != 3 )
        return new BError( "langcode must be a 3-character code." );

      Core::send_sysmessage_unicode( chr->client, text->value(),
                                     Clib::strupperASCII( lang->value() ), font, color );
      return new BLong( 1 );
    }
    else
    {
      return new BError( "Mobile has no active client" );
    }
  }
  else
  {
    return new BError( "Invalid parameter type" );
  }
}

BObjectImp* UnicodeExecutorModule::mf_SendTextEntryGumpUC()
{
  // SendTextEntryGumpUC(who, uc_text1, cancel := TE_CANCEL_ENABLE,
  //            style := TE_STYLE_NORMAL, maximum := 40, uc_text2 := {} );

  return new BError( "Function not implimented" );
}

size_t UnicodeExecutorModule::sizeEstimate() const
{
  return sizeof( *this );
}
}  // namespace Module
}  // namespace Pol<|MERGE_RESOLUTION|>--- conflicted
+++ resolved
@@ -26,11 +26,7 @@
 #include "../network/pktdef.h"
 #include "../ufunc.h"
 #include "../uoexec.h"
-<<<<<<< HEAD
-#include "osmod.h"
 #include "uomod.h"
-=======
->>>>>>> 0729ed71
 
 namespace Pol
 {
@@ -86,7 +82,7 @@
     retval->addMember( "text",
                        new Bscript::String( Bscript::String::fromUTF16( msg->wtext, textlen ) ) );
     uniemod->exec.ValueStack.back().set( new Bscript::BObject( retval.release() ) );
-    uniemod->uoexec.os_module->revive();
+    uniemod->uoexec.revive();
   }
   else if ( uoemod != nullptr && uoemod->prompt_chr != nullptr )
   {
@@ -94,18 +90,12 @@
     uoemod->exec.ValueStack.back().set( new Bscript::BObject(
         new Bscript::String( Bscript::String::fromUTF16( msg->wtext, textlen ) ) ) );
 
-<<<<<<< HEAD
-    uoemod->uoexec.os_module->revive();
+    uoemod->uoexec.revive();
   }
   if ( uniemod != nullptr )
     uniemod->prompt_chr = nullptr;
   if ( uoemod != nullptr )
     uoemod->prompt_chr = nullptr;
-=======
-  uniemod->exec.ValueStack.back().set( valstack );  // error or struct, regardless.
-  uniemod->uoexec.revive();
-  uniemod->prompt_chr = nullptr;
->>>>>>> 0729ed71
   client->gd->prompt_uniemod = nullptr;
   client->gd->prompt_uoemod = nullptr;
 }
