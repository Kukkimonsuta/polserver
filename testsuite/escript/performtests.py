--- conflicted
+++ resolved
@@ -2,7 +2,6 @@
 import os, subprocess
 import shutil
 import sys
-import codecs
 import re
 
 def colorprint(text, color):
@@ -25,16 +24,9 @@
 
 class Compare:
 	@staticmethod
-<<<<<<< HEAD
-	def txtcompare(file1, file2, paranoid=False):
-=======
-	def forceLinuxEOL(text):
-		return text.replace('\r\n', '\n')
-
-	@staticmethod
-	def txtcompare(file1,file2):
->>>>>>> 3c6cd385
-		with codecs.open(file1,'r',encoding='utf-8',errors='replace') as f1, codecs.open(file2,'r',encoding='utf-8',errors='replace') as f2:
+	def txtcompare(file1, file2):
+		with open(file1,'rt',encoding='utf-8',errors='replace',newline=None) as f1, \
+				open(file2,'rt',encoding='utf-8',errors='replace',newline=None) as f2:
 			l1=f1.readlines()
 			l2=f2.readlines()
 			if len(l1) != len(l2):
@@ -48,10 +40,9 @@
 				return False
 			i=1
 			for c1,c2 in zip(l1,l2):
-<<<<<<< HEAD
-				if c1.startswith(':REGEX:/') and c1.rstrip('\r\n').endswith('/'):
+				if c1.startswith(':REGEX:/') and c1[:-1].endswith('/'):
 					try:
-						r = re.compile('^' + c1.rstrip('\r\n')[8:-1] + '\r?$')
+						r = re.compile('^' + c1[8:-2] + '\r?$')
 					except Exception as e:
 						print('line: {}'.format(i))
 						print('invalid regex: {} ({})'.format(repr(c1), e))
@@ -62,34 +53,22 @@
 						print(repr(c2))
 						return False
 				else:
-					if not paranoid:
-						c1=c1.rstrip('\r\n')
-						c2=c2.rstrip('\r\n')
-					if c1!=c2:
+					if c1 != c2:
 						print('line: {}'.format(i))
 						print(repr(c1))
 						print(repr(c2))
 						return False
-=======
-				c1=Compare.forceLinuxEOL(c1)
-				c2=Compare.forceLinuxEOL(c2)
-				if c1!=c2:
-					print('line: {}'.format(i))
-					print('"',c1,'"')
-					print('"',c2,'"')
-					return False
->>>>>>> 3c6cd385
 				i+=1
 			return True
 
 	@staticmethod
-	def outputcompare(file, paranoid=False):
+	def outputcompare(file):
 		basename=os.path.splitext(file)[0]
 		if not os.path.exists(basename+'.out'):
 			with open(basename+'.tst', 'r') as tst:
 				print(tst.read())
 			return False
-		return Compare.txtcompare(basename+'.out', basename+'.tst', paranoid)
+		return Compare.txtcompare(basename+'.out', basename+'.tst')
 
 class ExtUtil:
 	def __call__(self, file):
@@ -102,7 +81,7 @@
 		'''
 		if os.path.exists(self.baseName(file) + self.errExt):
 			expectErr = True
-			with open(self.baseName(file) + self.errExt, 'r') as err:
+			with open(self.baseName(file) + self.errExt, 'rb') as err:
 				errorMatch = err.read().strip()
 		else:
 			expectErr = False
@@ -113,7 +92,7 @@
 			compiled = True
 		except subprocess.CalledProcessError as e:
 			cmd = e.cmd
-			err = e.output.decode('utf-8')
+			err = e.output
 			compiled = False
 
 		if compiled:
@@ -123,8 +102,6 @@
 				return (True, True)
 		else:
 			if expectErr:
-				errorMatch=Compare.forceLinuxEOL(errorMatch)
-				err=Compare.forceLinuxEOL(err)
 				if errorMatch in err:
 					return (False, True)
 				else:
@@ -174,7 +151,7 @@
 	and put the text to be matched on the error message inside it.
 	'''
 
-	def __init__(self, compiler, runecl, what=None, paranoid=False):
+	def __init__(self, compiler, runecl, what=None):
 		if what:
 			splits = what.split('/')
 			if len(splits) > 2:
@@ -203,7 +180,6 @@
 						self.files.append(file)
 		self.compiler = compiler
 		self.runecl = runecl
-		self.paranoid = paranoid
 
 	def cleanFile(self, file):
 		base=os.path.splitext(file)[0]
@@ -216,11 +192,6 @@
 	def testFile(self, file):
 		compiled, compSuccess = self.compiler(file)
 		if not compSuccess:
-			base=os.path.splitext(file)[0]
-			if os.path.exists(base+'.lst'):
-				with codecs.open(base+'.lst','r',encoding='utf-8',errors='replace') as f1:
-					for l in f1.readlines():
-						print(l.rstrip('\r\n'))
 			raise TestFailed("shouldn't compile" if compiled else 'failed to compile')
 
 		if compiled:
@@ -228,7 +199,7 @@
 			if not runSuccess:
 				raise TestFailed('unexpected execute' if runned else 'failed to execute')
 
-		if compiled and not Compare.outputcompare(file, self.paranoid):
+		if compiled and not Compare.outputcompare(file):
 			raise TestFailed('output differs')
 
 	def __call__(self, haltOnError=False, quiet=False):
@@ -274,14 +245,13 @@
 	parser.add_argument('runecl', help="Full path to runecl executable")
 	parser.add_argument('what', nargs='?', help='If specified, tests a single package or package/script')
 	parser.add_argument('-a', '--halt', action='store_true', help="Halt on first error")
-	parser.add_argument('-p', '--paranoid', action='store_true', help="Also matches line endings")
 	parser.add_argument('-q', '--quiet', action='store_true', help="Quiet output: only display errors and summary")
 	args = parser.parse_args()
 
 	compiler=Compiler(args.ecompile)
 	runecl=Executor(args.runecl)
 
-	test=StdTests(compiler, runecl, args.what, args.paranoid)
+	test=StdTests(compiler, runecl, args.what)
 	if test(args.halt, args.quiet):
 		sys.exit(0)
 	sys.exit(1)