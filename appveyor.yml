version: 100.{build} 
clone_depth: 1 
clone_folder: c:\projects\pol_testing
cache:
- lib/curl-7.57.0
image: Visual Studio 2017
platform: x64
configuration: Release

build:
#  parallel: true
#  project: bin-build/polserver.sln
  verbosity: minimal

init:
  - git config --global core.autocrlf true

install:
  - cd bin-build
    #  - cmake .. -G "Visual Studio 15 2017 Win64"
  - call "C:\\Program Files (x86)\\Microsoft Visual Studio\\2017\\Community\\VC\\Auxiliary\\Build\\vcvars64.bat"
  - cmake .. -G "Ninja" -DCMAKE_BUILD_TYPE=Release
build_script:
  - cmake --build . --config Release -- -j 2

test_script:
<<<<<<< HEAD
  - set PYTHONIOENCODING=UTF-8
  - cd ..\\testsuite\\escript
  - c:\\Python34\\python.exe performtests.py ..\\..\\bin\\Release\\ecompile.exe ..\\..\\bin\\Release\\runecl.exe -n 5 -q
  #- c:\\Python34\\python.exe performtests.py ..\\..\\bin\\ecompile.exe ..\\..\\bin\\runecl.exe -n 5
  - cd ..\\style
=======
    #- c:\\Python34\\python.exe performtests.py ..\\..\\bin\\Release\\ecompile.exe ..\\..\\bin\\Release\\runecl.exe -n 5 -q
    #- c:\\Python34\\python.exe performtests.py ..\\..\\bin\\ecompile.exe ..\\..\\bin\\runecl.exe -n 5 -q
  - ctest -j 2 --output-on-failure --repeat-until-fail 5
  - cd ..\\testsuite\\style
>>>>>>> ffc66ff0
  - c:\\Python34\\python.exe checknl.py -q

after_test:
  - cd ..\\..\\bin-build
  - cmake --build . --config Release --target package
  - ps: >-
      Get-ChildItem ..\\bin\\*.zip | % { Push-AppveyorArtifact $_.FullName -FileName $_.Name }

deploy: off

#notifications:
#- provider: Email
#  to:
#    - polteam@polserver.com
#  on_build_success: false
#  on_build_failure: true
#  on_build_status_changed: true<|MERGE_RESOLUTION|>--- conflicted
+++ resolved
@@ -24,18 +24,10 @@
   - cmake --build . --config Release -- -j 2
 
 test_script:
-<<<<<<< HEAD
-  - set PYTHONIOENCODING=UTF-8
-  - cd ..\\testsuite\\escript
-  - c:\\Python34\\python.exe performtests.py ..\\..\\bin\\Release\\ecompile.exe ..\\..\\bin\\Release\\runecl.exe -n 5 -q
-  #- c:\\Python34\\python.exe performtests.py ..\\..\\bin\\ecompile.exe ..\\..\\bin\\runecl.exe -n 5
-  - cd ..\\style
-=======
     #- c:\\Python34\\python.exe performtests.py ..\\..\\bin\\Release\\ecompile.exe ..\\..\\bin\\Release\\runecl.exe -n 5 -q
     #- c:\\Python34\\python.exe performtests.py ..\\..\\bin\\ecompile.exe ..\\..\\bin\\runecl.exe -n 5 -q
   - ctest -j 2 --output-on-failure --repeat-until-fail 5
   - cd ..\\testsuite\\style
->>>>>>> ffc66ff0
   - c:\\Python34\\python.exe checknl.py -q
 
 after_test:
