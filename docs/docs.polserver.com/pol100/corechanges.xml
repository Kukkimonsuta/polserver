--- conflicted
+++ resolved
@@ -7,15 +7,10 @@
 	<version name="POL100">
 		<entry>
 			<date>01-18-2020</date>
-<<<<<<< HEAD
-			<author>Kevin:</author>
-			<change type="Fixed">Add UTF8 checks to lowering/uppering of strings.</change>
-=======
 			<author>DevGIB:</author>
 			<change type="Changed">Return type of XMLFile method .appendxmlnode() now returns the created node on success.</change>
 			<change type="Changed">Return type of XMLNode method .appendxmlnode() now returns the created node on success.</change>
 			<change type="Changed">Return type of XMLNode methods .setxmlattribute() and .removexmlattribute() now returns parent node on success.</change>
->>>>>>> 790d8471
 		</entry>
 		<entry>
 			<date>01-12-2020</date>
