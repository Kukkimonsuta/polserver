language: cpp

sudo: false

compiler:
  - gcc
#  - clang

addons:
  apt:
    #ref: https://github.com/travis-ci/apt-source-whitelist/blob/master/ubuntu.json
    sources:
      - ubuntu-toolchain-r-test
      - llvm-toolchain-precise-3.7
      - george-edison55-precise-backports # cmake 3.2.3
    #ref: https://github.com/travis-ci/apt-package-whitelist/blob/master/ubuntu-precise
    packages:
      - gcc-5
      - g++-5
      - clang-3.7
      - cmake
      - cmake-data
   
before_install:
  - cd lib
  - tar xjf boost_1_55_0.tar.bz2
  - cd ../pol-core/bin-build
  - chmod a+x build_linux.sh

script:
<<<<<<< HEAD
  - export TRAVIS_CI=1
  - if [ "$CXX" = "g++" ]; then 
      export CXX="g++-5" CC="gcc-5";
    fi
  - if [ "$CXX" = "clang++" ]; then 
      export CXX="clang++-3.7" CC="clang-3.7";
    fi
  - ./build_linux.sh

  - cd ../../testsuite/escript
  - /usr/bin/python performtests.py -c ../../pol-core/bin/ecompile -r ../../pol-core/bin/runecl
=======
  - if [ "$CXX" = "g++" ]; then ./buildcore; fi
  - if [ "$CXX" = "clang++" ]; then ./analyzecore -n; fi
  - cd ../testsuite/escript
  - ./performtests.py ../../pol-core/bin/ecompile-dynamic ../../pol-core/bin/runecl-dynamic
>>>>>>> e085b218
<|MERGE_RESOLUTION|>--- conflicted
+++ resolved
@@ -28,7 +28,6 @@
   - chmod a+x build_linux.sh
 
 script:
-<<<<<<< HEAD
   - export TRAVIS_CI=1
   - if [ "$CXX" = "g++" ]; then 
       export CXX="g++-5" CC="gcc-5";
@@ -39,10 +38,4 @@
   - ./build_linux.sh
 
   - cd ../../testsuite/escript
-  - /usr/bin/python performtests.py -c ../../pol-core/bin/ecompile -r ../../pol-core/bin/runecl
-=======
-  - if [ "$CXX" = "g++" ]; then ./buildcore; fi
-  - if [ "$CXX" = "clang++" ]; then ./analyzecore -n; fi
-  - cd ../testsuite/escript
-  - ./performtests.py ../../pol-core/bin/ecompile-dynamic ../../pol-core/bin/runecl-dynamic
->>>>>>> e085b218
+  - ./performtests.py ../../pol-core/bin/ecompile ../../pol-core/bin/runecl