--- conflicted
+++ resolved
@@ -33,29 +33,17 @@
       compiler: clang
       addons:
         apt:
-<<<<<<< HEAD
-          sources: ['llvm-toolchain-trusty-5.0', 'ubuntu-toolchain-r-test']
-          packages: ['clang-5.0', 'libstdc++6', 'libstdc++-6-dev', 'kwstyle']
-      env: CXX_P=clang++-5.0 CC_P=clang-5.0 NOPCH=0
-=======
           sources: ['llvm-toolchain-trusty-6.0', 'ubuntu-toolchain-r-test']
           packages: ['clang-6.0', 'libstdc++6', 'libstdc++-7-dev', 'kwstyle']
       env: CXX_P=clang++-6.0 CC_P=clang-6.0 NOPCH=0
->>>>>>> d5ef72a9
 
     - os: linux
       compiler: clang
       addons:
         apt:
-<<<<<<< HEAD
-          sources: ['llvm-toolchain-trusty-5.0', 'ubuntu-toolchain-r-test']
-          packages: ['clang-5.0', 'libstdc++6', 'libstdc++-6-dev', 'kwstyle']
-      env: CXX_P=clang++-5.0 CC_P=clang-5.0 NOPCH=1
-=======
           sources: ['llvm-toolchain-trusty-6.0', 'ubuntu-toolchain-r-test']
           packages: ['clang-6.0', 'libstdc++6', 'libstdc++-7-dev']
       env: CXX_P=clang++-6.0 CC_P=clang-6.0 NOPCH=1
->>>>>>> d5ef72a9
 
 before_install:
   - cd bin-build
